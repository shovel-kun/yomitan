--- conflicted
+++ resolved
@@ -16,7 +16,6 @@
  * along with this program.  If not, see <http://www.gnu.org/licenses/>.
  */
 
-<<<<<<< HEAD
 
 function getRangeAtCursor(e, lookAhead) {
     const range = document.caretRangeFromPoint(e.clientX, e.clientY);
@@ -36,6 +35,7 @@
     return range;
 }
 
+
 function onMouseDown(e) {
     const range = getRangeAtCursor(e, 20);
     if (range === null) {
@@ -49,28 +49,6 @@
     e.preventDefault();
 
     console.log(range.toString());
-=======
-function getText(e, length) {
-    let range = document.caretRangeFromPoint(e.clientX, e.clientY);
-
-    let node = range.startContainer;
-    if (node.nodeType !== 3 /* TEXT_NODE */) {
-        return '';
-    }
-
-    let scan = Math.min(- range.startOffset, length);
-    console.log(scan);
-    range.setEnd(node, range.startOffset + scan);
-
-    return range.toString();
-}
-
-function onMouseMove(e) {
-    const text = getText(e);
-    if (text !== '') {
-        console.log(text);
-    }
->>>>>>> 81ded4fb
 }
 
 
