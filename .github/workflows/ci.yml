name: CI

permissions:
  contents: read

on: [push, pull_request]

jobs:
  test:
    runs-on: ubuntu-latest

    steps:
      - name: Checkout
        uses: actions/checkout@v4

      - name: Setup node
        uses: actions/setup-node@v3
        with:
          node-version-file: ".node-version"

      - name: Install dependencies
        run: npm ci

      - name: Lint
        run: npm run test-lint
        env:
          CI: true

      - name: Lint CSS
        run: npm run test-lint-css
        env:
          CI: true

      - name: Lint HTML
        run: npm run test-lint-html
        env:
          CI: true

      - name: Tests
        run: npm run test-code
        env:
          CI: true

      - name: Build
        run: npm run build

      - name: Validate manifest.json of the extension
        uses: cardinalby/schema-validator-action@8407573c2627c5159428cf9fa3770d13b2360a27 # v3
        with:
          file: ext/manifest.json
<<<<<<< HEAD
          schema: "https://json.schemastore.org/chrome-manifest.json"
          mode: lax

      - name: Build
        run: npm run test-build
=======
          schema: "https://json.schemastore.org/chrome-manifest.json"
>>>>>>> 0fa8d441
<|MERGE_RESOLUTION|>--- conflicted
+++ resolved
@@ -48,12 +48,5 @@
         uses: cardinalby/schema-validator-action@8407573c2627c5159428cf9fa3770d13b2360a27 # v3
         with:
           file: ext/manifest.json
-<<<<<<< HEAD
           schema: "https://json.schemastore.org/chrome-manifest.json"
-          mode: lax
-
-      - name: Build
-        run: npm run test-build
-=======
-          schema: "https://json.schemastore.org/chrome-manifest.json"
->>>>>>> 0fa8d441
+          mode: lax