/*
 * Copyright (C) 2023-2025  Yomitan Authors
 * Copyright (C) 2016-2022  Yomichan Authors
 *
 * This program is free software: you can redistribute it and/or modify
 * it under the terms of the GNU General Public License as published by
 * the Free Software Foundation, either version 3 of the License, or
 * (at your option) any later version.
 *
 * This program is distributed in the hope that it will be useful,
 * but WITHOUT ANY WARRANTY; without even the implied warranty of
 * MERCHANTABILITY or FITNESS FOR A PARTICULAR PURPOSE.  See the
 * GNU General Public License for more details.
 *
 * You should have received a copy of the GNU General Public License
 * along with this program.  If not, see <https://www.gnu.org/licenses/>.
 */
import {AccessibilityController} from '../accessibility/accessibility-controller.js';
import {AnkiConnect} from '../comm/anki-connect.js';
import {ClipboardMonitor} from '../comm/clipboard-monitor.js';
import {ClipboardReader} from '../comm/clipboard-reader.js';
import {Mecab} from '../comm/mecab.js';
import {createApiMap, invokeApiMapHandler} from '../core/api-map.js';
import {ExtensionError} from '../core/extension-error.js';
import {fetchText} from '../core/fetch-utilities.js';
import {logErrorLevelToNumber} from '../core/log-utilities.js';
import {log} from '../core/log.js';
import {isObjectNotArray} from '../core/object-utilities.js';
import {clone, deferPromise, promiseTimeout} from '../core/utilities.js';
import {INVALID_NOTE_ID, isNoteDataValid} from '../data/anki-util.js';
import {arrayBufferToBase64} from '../data/array-buffer-util.js';
import {OptionsUtil} from '../data/options-util.js';
import {getAllPermissions, hasPermissions, hasRequiredPermissionsForOptions} from '../data/permissions-util.js';
import {DictionaryDatabase} from '../dictionary/dictionary-database.js';
import {Environment} from '../extension/environment.js';
import {ObjectPropertyAccessor} from '../general/object-property-accessor.js';
import {distributeFuriganaInflected, isCodePointJapanese, convertKatakanaToHiragana as jpConvertKatakanaToHiragana} from '../language/ja/japanese.js';
import {getLanguageSummaries, isTextLookupWorthy} from '../language/languages.js';
import {Translator} from '../language/translator.js';
import {AudioDownloader} from '../media/audio-downloader.js';
import {getFileExtensionFromAudioMediaType, getFileExtensionFromImageMediaType} from '../media/media-util.js';
import {ClipboardReaderProxy, DictionaryDatabaseProxy, OffscreenProxy, TranslatorProxy} from './offscreen-proxy.js';
import {createSchema, normalizeContext} from './profile-conditions-util.js';
import {RequestBuilder} from './request-builder.js';
import {injectStylesheet} from './script-manager.js';

/**
 * This class controls the core logic of the extension, including API calls
 * and various forms of communication between browser tabs and external applications.
 */
export class Backend {
    /**
     * @param {import('../extension/web-extension.js').WebExtension} webExtension
     */
    constructor(webExtension) {
        /** @type {import('../extension/web-extension.js').WebExtension} */
        this._webExtension = webExtension;
        /** @type {Environment} */
        this._environment = new Environment();
        /** @type {AnkiConnect} */
        this._anki = new AnkiConnect();
        /** @type {Mecab} */
        this._mecab = new Mecab();

        if (!chrome.offscreen) {
            /** @type {?OffscreenProxy} */
            this._offscreen = null;
            /** @type {DictionaryDatabase|DictionaryDatabaseProxy} */
            this._dictionaryDatabase = new DictionaryDatabase();
            /** @type {Translator|TranslatorProxy} */
            this._translator = new Translator(this._dictionaryDatabase);
            /** @type {ClipboardReader|ClipboardReaderProxy} */
            this._clipboardReader = new ClipboardReader(
                (typeof document === 'object' && document !== null ? document : null),
                '#clipboard-paste-target',
                '#clipboard-rich-content-paste-target',
            );
        } else {
            /** @type {?OffscreenProxy} */
            this._offscreen = new OffscreenProxy(webExtension);
            /** @type {DictionaryDatabase|DictionaryDatabaseProxy} */
            this._dictionaryDatabase = new DictionaryDatabaseProxy(this._offscreen);
            /** @type {Translator|TranslatorProxy} */
            this._translator = new TranslatorProxy(this._offscreen);
            /** @type {ClipboardReader|ClipboardReaderProxy} */
            this._clipboardReader = new ClipboardReaderProxy(this._offscreen);
        }

        /** @type {ClipboardMonitor} */
        this._clipboardMonitor = new ClipboardMonitor(this._clipboardReader);
        /** @type {?import('settings').Options} */
        this._options = null;
        /** @type {import('../data/json-schema.js').JsonSchema[]} */
        this._profileConditionsSchemaCache = [];
        /** @type {?string} */
        this._ankiClipboardImageFilenameCache = null;
        /** @type {?string} */
        this._ankiClipboardImageDataUrlCache = null;
        /** @type {?string} */
        this._defaultAnkiFieldTemplates = null;
        /** @type {RequestBuilder} */
        this._requestBuilder = new RequestBuilder();
        /** @type {AudioDownloader} */
        this._audioDownloader = new AudioDownloader(this._requestBuilder);
        /** @type {OptionsUtil} */
        this._optionsUtil = new OptionsUtil();
        /** @type {AccessibilityController} */
        this._accessibilityController = new AccessibilityController();

        /** @type {?number} */
        this._searchPopupTabId = null;
        /** @type {?Promise<{tab: chrome.tabs.Tab, created: boolean}>} */
        this._searchPopupTabCreatePromise = null;

        /** @type {boolean} */
        this._isPrepared = false;
        /** @type {boolean} */
        this._prepareError = false;
        /** @type {?Promise<void>} */
        this._preparePromise = null;
        /** @type {import('core').DeferredPromiseDetails<void>} */
        const {promise, resolve, reject} = deferPromise();
        /** @type {Promise<void>} */
        this._prepareCompletePromise = promise;
        /** @type {() => void} */
        this._prepareCompleteResolve = resolve;
        /** @type {(reason?: unknown) => void} */
        this._prepareCompleteReject = reject;

        /** @type {?string} */
        this._defaultBrowserActionTitle = null;
        /** @type {?import('core').Timeout} */
        this._badgePrepareDelayTimer = null;
        /** @type {?import('log').LogLevel} */
        this._logErrorLevel = null;
        /** @type {?chrome.permissions.Permissions} */
        this._permissions = null;
        /** @type {Map<string, (() => void)[]>} */
        this._applicationReadyHandlers = new Map();

        /* eslint-disable @stylistic/no-multi-spaces */
        /** @type {import('api').ApiMap} */
        this._apiMap = createApiMap([
            ['applicationReady',             this._onApiApplicationReady.bind(this)],
            ['requestBackendReadySignal',    this._onApiRequestBackendReadySignal.bind(this)],
            ['optionsGet',                   this._onApiOptionsGet.bind(this)],
            ['optionsGetFull',               this._onApiOptionsGetFull.bind(this)],
            ['kanjiFind',                    this._onApiKanjiFind.bind(this)],
            ['termsFind',                    this._onApiTermsFind.bind(this)],
            ['parseText',                    this._onApiParseText.bind(this)],
            ['getAnkiConnectVersion',        this._onApiGetAnkiConnectVersion.bind(this)],
            ['isAnkiConnected',              this._onApiIsAnkiConnected.bind(this)],
            ['addAnkiNote',                  this._onApiAddAnkiNote.bind(this)],
            ['updateAnkiNote',               this._onApiUpdateAnkiNote.bind(this)],
            ['getAnkiNoteInfo',              this._onApiGetAnkiNoteInfo.bind(this)],
            ['injectAnkiNoteMedia',          this._onApiInjectAnkiNoteMedia.bind(this)],
            ['viewNotes',                    this._onApiViewNotes.bind(this)],
            ['suspendAnkiCardsForNote',      this._onApiSuspendAnkiCardsForNote.bind(this)],
            ['commandExec',                  this._onApiCommandExec.bind(this)],
            ['getTermAudioInfoList',         this._onApiGetTermAudioInfoList.bind(this)],
            ['sendMessageToFrame',           this._onApiSendMessageToFrame.bind(this)],
            ['broadcastTab',                 this._onApiBroadcastTab.bind(this)],
            ['frameInformationGet',          this._onApiFrameInformationGet.bind(this)],
            ['injectStylesheet',             this._onApiInjectStylesheet.bind(this)],
            ['getStylesheetContent',         this._onApiGetStylesheetContent.bind(this)],
            ['getEnvironmentInfo',           this._onApiGetEnvironmentInfo.bind(this)],
            ['clipboardGet',                 this._onApiClipboardGet.bind(this)],
            ['getZoom',                      this._onApiGetZoom.bind(this)],
            ['getDefaultAnkiFieldTemplates', this._onApiGetDefaultAnkiFieldTemplates.bind(this)],
            ['getDictionaryInfo',            this._onApiGetDictionaryInfo.bind(this)],
            ['purgeDatabase',                this._onApiPurgeDatabase.bind(this)],
            ['getMedia',                     this._onApiGetMedia.bind(this)],
            ['logGenericErrorBackend',       this._onApiLogGenericErrorBackend.bind(this)],
            ['logIndicatorClear',            this._onApiLogIndicatorClear.bind(this)],
            ['modifySettings',               this._onApiModifySettings.bind(this)],
            ['getSettings',                  this._onApiGetSettings.bind(this)],
            ['setAllSettings',               this._onApiSetAllSettings.bind(this)],
            ['getOrCreateSearchPopup',       this._onApiGetOrCreateSearchPopup.bind(this)],
            ['isTabSearchPopup',             this._onApiIsTabSearchPopup.bind(this)],
            ['triggerDatabaseUpdated',       this._onApiTriggerDatabaseUpdated.bind(this)],
            ['testMecab',                    this._onApiTestMecab.bind(this)],
            ['isTextLookupWorthy',           this._onApiIsTextLookupWorthy.bind(this)],
            ['getTermFrequencies',           this._onApiGetTermFrequencies.bind(this)],
            ['findAnkiNotes',                this._onApiFindAnkiNotes.bind(this)],
            ['openCrossFramePort',           this._onApiOpenCrossFramePort.bind(this)],
            ['getLanguageSummaries',         this._onApiGetLanguageSummaries.bind(this)],
            ['heartbeat',                    this._onApiHeartbeat.bind(this)],
        ]);

        /** @type {import('api').PmApiMap} */
        this._pmApiMap = createApiMap([
            ['connectToDatabaseWorker', this._onPmConnectToDatabaseWorker.bind(this)],
            ['registerOffscreenPort',   this._onPmApiRegisterOffscreenPort.bind(this)],
        ]);
        /* eslint-enable @stylistic/no-multi-spaces */

        /** @type {Map<string, (params?: import('core').SerializableObject) => void>} */
        this._commandHandlers = new Map(/** @type {[name: string, handler: (params?: import('core').SerializableObject) => void][]} */ ([
            ['toggleTextScanning', this._onCommandToggleTextScanning.bind(this)],
            ['openInfoPage', this._onCommandOpenInfoPage.bind(this)],
            ['openSettingsPage', this._onCommandOpenSettingsPage.bind(this)],
            ['openSearchPage', this._onCommandOpenSearchPage.bind(this)],
            ['openPopupWindow', this._onCommandOpenPopupWindow.bind(this)],
        ]));
    }

    /**
     * Initializes the instance.
     * @returns {Promise<void>} A promise which is resolved when initialization completes.
     */
    prepare() {
        if (this._preparePromise === null) {
            const promise = this._prepareInternal();
            promise.then(
                () => {
                    this._isPrepared = true;
                    this._prepareCompleteResolve();
                },
                (error) => {
                    this._prepareError = true;
                    this._prepareCompleteReject(error);
                },
            );
            void promise.finally(() => this._updateBadge());
            this._preparePromise = promise;
        }
        return this._prepareCompletePromise;
    }

    // Private

    /**
     * @returns {void}
     */
    _prepareInternalSync() {
        if (isObjectNotArray(chrome.commands) && isObjectNotArray(chrome.commands.onCommand)) {
            const onCommand = this._onWebExtensionEventWrapper(this._onCommand.bind(this));
            chrome.commands.onCommand.addListener(onCommand);
        }

        if (isObjectNotArray(chrome.tabs) && isObjectNotArray(chrome.tabs.onZoomChange)) {
            const onZoomChange = this._onWebExtensionEventWrapper(this._onZoomChange.bind(this));
            chrome.tabs.onZoomChange.addListener(onZoomChange);
        }

        const onMessage = this._onMessageWrapper.bind(this);
        chrome.runtime.onMessage.addListener(onMessage);

        // On Chrome, this is for receiving messages sent with navigator.serviceWorker, which has the benefit of being able to transfer objects, but doesn't accept callbacks
<<<<<<< HEAD
        // TODO: Investigate if this is important.
        // (/** @type {ServiceWorkerGlobalScope & typeof globalThis} */ (globalThis)).addEventListener('message', this._onPmMessage.bind(this));
=======
        (/** @type {ServiceWorkerGlobalScope & typeof globalThis} */ (globalThis)).addEventListener('message', this._onPmMessage.bind(this));
        (/** @type {ServiceWorkerGlobalScope & typeof globalThis} */ (globalThis)).addEventListener('messageerror', this._onPmMessageError.bind(this));
>>>>>>> 7c5bd9dd

        if (this._canObservePermissionsChanges()) {
            const onPermissionsChanged = this._onWebExtensionEventWrapper(this._onPermissionsChanged.bind(this));
            chrome.permissions.onAdded.addListener(onPermissionsChanged);
            chrome.permissions.onRemoved.addListener(onPermissionsChanged);
        }

        chrome.runtime.onInstalled.addListener(this._onInstalled.bind(this));
    }

    /** @type {import('api').PmApiHandler<'connectToDatabaseWorker'>} */
    async _onPmConnectToDatabaseWorker(_params, ports) {
        if (ports !== null && ports.length > 0) {
            await this._dictionaryDatabase.connectToDatabaseWorker(ports[0]);
        }
    }

    /** @type {import('api').PmApiHandler<'registerOffscreenPort'>} */
    async _onPmApiRegisterOffscreenPort(_params, ports) {
        if (ports !== null && ports.length > 0) {
            await this._offscreen?.registerOffscreenPort(ports[0]);
        }
    }

    /**
     * @returns {Promise<void>}
     */
    async _prepareInternal() {
        try {
            this._prepareInternalSync();

            this._permissions = await getAllPermissions();
            this._defaultBrowserActionTitle = this._getBrowserIconTitle();
            this._badgePrepareDelayTimer = setTimeout(() => {
                this._badgePrepareDelayTimer = null;
                this._updateBadge();
            }, 1000);
            this._updateBadge();

            log.on('logGenericError', this._onLogGenericError.bind(this));

            await this._requestBuilder.prepare();
            await this._environment.prepare();
            if (this._offscreen !== null) {
                await this._offscreen.prepare();
            }
            this._clipboardReader.browser = this._environment.getInfo().browser;

            // if this is Firefox and therefore not running in Service Worker, we need to use a SharedWorker to setup a MessageChannel to postMessage with the popup
<<<<<<< HEAD
            // if (self.constructor.name === 'Window') {
            //     const sharedWorkerBridge = new SharedWorker(new URL('../comm/shared-worker-bridge.js', import.meta.url), {type: 'module'});
            //     sharedWorkerBridge.port.postMessage({action: 'registerBackendPort'});
            //     sharedWorkerBridge.port.addEventListener('message', (/** @type {MessageEvent} */ e) => {
            //         // connectToBackend2
            //         e.ports[0].onmessage = this._onPmMessage.bind(this);
            //     });
            //     sharedWorkerBridge.port.start();
            // }
            // Above commented out because we will always use Chrome
=======
            if (self.constructor.name === 'Window') {
                const sharedWorkerBridge = new SharedWorker(new URL('../comm/shared-worker-bridge.js', import.meta.url), {type: 'module'});
                sharedWorkerBridge.port.postMessage({action: 'registerBackendPort'});
                sharedWorkerBridge.port.addEventListener('message', (/** @type {MessageEvent} */ e) => {
                    // connectToBackend2
                    e.ports[0].onmessage = this._onPmMessage.bind(this);
                });
                sharedWorkerBridge.port.addEventListener('messageerror', this._onPmMessageError.bind(this));
                sharedWorkerBridge.port.start();
            }
>>>>>>> 7c5bd9dd
            try {
                await this._dictionaryDatabase.prepare();
            } catch (e) {
                log.error(e);
            }

            void this._translator.prepare();

            await this._optionsUtil.prepare();
            this._defaultAnkiFieldTemplates = (await fetchText('/data/templates/default-anki-field-templates.handlebars')).trim();
            this._options = await this._optionsUtil.load();

            this._applyOptions('background');

            const options = this._getProfileOptions({current: true}, false);
            if (options.general.showGuide) {
                void this._openWelcomeGuidePageOnce();
            }

            this._clipboardMonitor.on('change', this._onClipboardTextChange.bind(this));

            this._sendMessageAllTabsIgnoreResponse({action: 'applicationBackendReady'});
            this._sendMessageIgnoreResponse({action: 'applicationBackendReady'});
        } catch (e) {
            log.error(e);
            throw e;
        } finally {
            if (this._badgePrepareDelayTimer !== null) {
                clearTimeout(this._badgePrepareDelayTimer);
                this._badgePrepareDelayTimer = null;
            }
        }
    }

    // Event handlers

    /**
     * @param {import('clipboard-monitor').EventArgument<'change'>} details
     */
    async _onClipboardTextChange({text}) {
        // Only update if tab does not exist
        if (await this._tabExists('/search.html')) { return; }

        const {
            general: {language},
            clipboard: {maximumSearchLength},
        } = this._getProfileOptions({current: true}, false);
        if (!isTextLookupWorthy(text, language)) { return; }
        if (text.length > maximumSearchLength) {
            text = text.substring(0, maximumSearchLength);
        }
        try {
            const {tab, created} = await this._getOrCreateSearchPopupWrapper();
            const {id} = tab;
            if (typeof id !== 'number') {
                throw new Error('Tab does not have an id');
            }
            await this._focusTab(tab);
            await this._updateSearchQuery(id, text, !created);
        } catch (e) {
            // NOP
        }
    }

    /**
     * @param {import('log').Events['logGenericError']} params
     */
    _onLogGenericError({level}) {
        const levelValue = logErrorLevelToNumber(level);
        const currentLogErrorLevel = this._logErrorLevel !== null ? logErrorLevelToNumber(this._logErrorLevel) : 0;
        if (levelValue <= currentLogErrorLevel) { return; }

        this._logErrorLevel = level;
        this._updateBadge();
    }

    // WebExtension event handlers (with prepared checks)

    /**
     * @template {(...args: import('core').SafeAny[]) => void} T
     * @param {T} handler
     * @returns {T}
     */
    _onWebExtensionEventWrapper(handler) {
        return /** @type {T} */ ((...args) => {
            if (this._isPrepared) {
                // This is using SafeAny to just forward the parameters
                // eslint-disable-next-line @typescript-eslint/no-unsafe-argument
                handler(...args);
                return;
            }

            this._prepareCompletePromise.then(
                () => {
                    // This is using SafeAny to just forward the parameters
                    // eslint-disable-next-line @typescript-eslint/no-unsafe-argument
                    handler(...args);
                },
                () => {}, // NOP
            );
        });
    }

    /** @type {import('extension').ChromeRuntimeOnMessageCallback<import('api').ApiMessageAny>} */
    _onMessageWrapper(message, sender, sendResponse) {
        if (this._isPrepared) {
            return this._onMessage(message, sender, sendResponse);
        }

        this._prepareCompletePromise.then(
            () => { this._onMessage(message, sender, sendResponse); },
            () => { sendResponse(); },
        );
        return true;
    }

    // WebExtension event handlers

    /**
     * @param {string} command
     */
    _onCommand(command) {
        this._runCommand(command, void 0);
    }

    /**
     * @param {import('api').ApiMessageAny} message
     * @param {chrome.runtime.MessageSender} sender
     * @param {(response?: unknown) => void} callback
     * @returns {boolean}
     */
    _onMessage({action, params}, sender, callback) {
        return invokeApiMapHandler(this._apiMap, action, params, [sender], callback);
    }

    /**
     * @param {MessageEvent<import('api').PmApiMessageAny>} event
     * @returns {boolean}
     */
    _onPmMessage(event) {
        const {action, params} = event.data;
        return invokeApiMapHandler(this._pmApiMap, action, params, [event.ports], () => {});
    }

    /**
     * @param {MessageEvent<import('api').PmApiMessageAny>} event
     */
    _onPmMessageError(event) {
        const error = new ExtensionError('Backend: Error receiving message via postMessage');
        error.data = event;
        log.error(error);
    }


    /**
     * @param {chrome.tabs.ZoomChangeInfo} event
     */
    _onZoomChange({tabId, oldZoomFactor, newZoomFactor}) {
        this._sendMessageTabIgnoreResponse(tabId, {action: 'applicationZoomChanged', params: {oldZoomFactor, newZoomFactor}}, {});
    }

    /**
     * @returns {void}
     */
    _onPermissionsChanged() {
        void this._checkPermissions();
    }

    /**
     * @param {chrome.runtime.InstalledDetails} event
     */
    _onInstalled({reason}) {
        if (reason !== 'install') { return; }
        void this._requestPersistentStorage();
    }

    // Message handlers

    /** @type {import('api').ApiHandler<'applicationReady'>} */
    _onApiApplicationReady(_params, sender) {
        const {tab, frameId} = sender;
        if (!tab || typeof frameId !== 'number') { return; }
        const {id} = tab;
        if (typeof id !== 'number') { return; }
        const key = `${id}:${frameId}`;
        const handlers = this._applicationReadyHandlers.get(key);
        if (typeof handlers === 'undefined') { return; }
        for (const handler of handlers) {
            handler();
        }
        this._applicationReadyHandlers.delete(key);
    }

    /** @type {import('api').ApiHandler<'requestBackendReadySignal'>} */
    _onApiRequestBackendReadySignal(_params, sender) {
        // Tab ID isn't set in background (e.g. browser_action)
        /** @type {import('application').ApiMessage<'applicationBackendReady'>} */
        const data = {action: 'applicationBackendReady'};
        if (typeof sender.tab === 'undefined') {
            this._sendMessageIgnoreResponse(data);
            return false;
        } else {
            const {id} = sender.tab;
            if (typeof id === 'number') {
                this._sendMessageTabIgnoreResponse(id, data, {});
            }
            return true;
        }
    }

    /** @type {import('api').ApiHandler<'optionsGet'>} */
    _onApiOptionsGet({optionsContext}) {
        return this._getProfileOptions(optionsContext, false);
    }

    /** @type {import('api').ApiHandler<'optionsGetFull'>} */
    _onApiOptionsGetFull() {
        return this._getOptionsFull(false);
    }

    /** @type {import('api').ApiHandler<'kanjiFind'>} */
    async _onApiKanjiFind({text, optionsContext}) {
        const options = this._getProfileOptions(optionsContext, false);
        const {general: {maxResults}} = options;
        const findKanjiOptions = this._getTranslatorFindKanjiOptions(options);
        const dictionaryEntries = await this._translator.findKanji(text, findKanjiOptions);
        dictionaryEntries.splice(maxResults);
        return dictionaryEntries;
    }

    /** @type {import('api').ApiHandler<'termsFind'>} */
    async _onApiTermsFind({text, details, optionsContext}) {
        const options = this._getProfileOptions(optionsContext, false);
        const {general: {resultOutputMode: mode, maxResults}} = options;
        const findTermsOptions = this._getTranslatorFindTermsOptions(mode, details, options);
        const {dictionaryEntries, originalTextLength} = await this._translator.findTerms(mode, text, findTermsOptions);
        dictionaryEntries.splice(maxResults);
        return {dictionaryEntries, originalTextLength};
    }

    /** @type {import('api').ApiHandler<'parseText'>} */
    async _onApiParseText({text, optionsContext, scanLength, useInternalParser, useMecabParser}) {
        const [internalResults, mecabResults] = await Promise.all([
            (useInternalParser ? this._textParseScanning(text, scanLength, optionsContext) : null),
            (useMecabParser ? this._textParseMecab(text) : null),
        ]);

        /** @type {import('api').ParseTextResultItem[]} */
        const results = [];

        if (internalResults !== null) {
            results.push({
                id: 'scan',
                source: 'scanning-parser',
                dictionary: null,
                content: internalResults,
            });
        }

        if (mecabResults !== null) {
            for (const [dictionary, content] of mecabResults) {
                results.push({
                    id: `mecab-${dictionary}`,
                    source: 'mecab',
                    dictionary,
                    content,
                });
            }
        }

        return results;
    }

    /** @type {import('api').ApiHandler<'getAnkiConnectVersion'>} */
    async _onApiGetAnkiConnectVersion() {
        return await this._anki.getVersion();
    }

    /** @type {import('api').ApiHandler<'isAnkiConnected'>} */
    async _onApiIsAnkiConnected() {
        return await this._anki.isConnected();
    }

    /** @type {import('api').ApiHandler<'addAnkiNote'>} */
    async _onApiAddAnkiNote({note}) {
        return await this._anki.addNote(note);
    }

    /** @type {import('api').ApiHandler<'updateAnkiNote'>} */
    async _onApiUpdateAnkiNote({noteWithId}) {
        return await this._anki.updateNoteFields(noteWithId);
    }

    /**
     * Removes all fields except the first field from an array of notes
     * @param {import('anki').Note[]} notes
     * @returns {import('anki').Note[]}
     */
    _stripNotesArray(notes) {
        const newNotes = structuredClone(notes);
        for (let i = 0; i < newNotes.length; i++) {
            if (Object.keys(newNotes[i].fields).length === 0) { continue; }
            const [firstField, firstFieldValue] = Object.entries(newNotes[i].fields)[0];
            newNotes[i].fields = {};
            newNotes[i].fields[firstField] = firstFieldValue;
        }
        return newNotes;
    }

    /**
     * @param {import('anki').Note[]} notes
     * @returns {Promise<import('backend').CanAddResults>}
     */
    async partitionAddibleNotes(notes) {
        // strip all fields except the first from notes before dupe checking
        // minimizes the amount of data being sent and reduce network latency and AnkiConnect latency
        const strippedNotes = this._stripNotesArray(notes);

        // `allowDuplicate` is on for all notes by default, so we temporarily set it to false
        // to check which notes are duplicates.
        const notesNoDuplicatesAllowed = strippedNotes.map((note) => ({...note, options: {...note.options, allowDuplicate: false}}));

        // If only older AnkiConnect available, use `canAddNotes`.
        const withDuplicatesAllowed = await this._anki.canAddNotes(strippedNotes);
        const noDuplicatesAllowed = await this._anki.canAddNotes(notesNoDuplicatesAllowed);

        /** @type {{ note: import('anki').Note, isDuplicate: boolean }[]} */
        const canAddArray = [];

        /** @type {import('anki').Note[]} */
        const cannotAddArray = [];

        for (let i = 0; i < withDuplicatesAllowed.length; i++) {
            if (withDuplicatesAllowed[i] === noDuplicatesAllowed[i]) {
                canAddArray.push({note: notes[i], isDuplicate: false});
            } else {
                canAddArray.push({note: notes[i], isDuplicate: true});
            }
        }

        return {canAddArray, cannotAddArray};
    }

    /** @type {import('api').ApiHandler<'getAnkiNoteInfo'>} */
    async _onApiGetAnkiNoteInfo({notes, fetchAdditionalInfo}) {
        const {canAddArray, cannotAddArray} = await this.partitionAddibleNotes(notes);

        /** @type {import('anki').NoteInfoWrapper[]} */
        const results = cannotAddArray
            .filter((note) => isNoteDataValid(note))
            .map(() => ({canAdd: false, valid: false, noteIds: null}));

        /** @type {import('anki').Note[]} */
        const duplicateNotes = [];

        /** @type {number[]} */
        const originalIndices = [];

        for (let i = 0; i < canAddArray.length; i++) {
            if (canAddArray[i].isDuplicate) {
                duplicateNotes.push(canAddArray[i].note);
                // Keep original indices to locate duplicate inside `duplicateNoteIds`
                originalIndices.push(i);
            }
        }

        const duplicateNoteIds = await this._anki.findNoteIds(duplicateNotes);

        for (let i = 0; i < canAddArray.length; ++i) {
            const {note, isDuplicate} = canAddArray[i];

            const valid = isNoteDataValid(note);

            if (isDuplicate && duplicateNoteIds[originalIndices.indexOf(i)].length === 0) {
                duplicateNoteIds[originalIndices.indexOf(i)] = [INVALID_NOTE_ID];
            }

            const noteIds = isDuplicate ? duplicateNoteIds[originalIndices.indexOf(i)] : null;
            const noteInfos = (fetchAdditionalInfo && noteIds !== null && noteIds.length > 0) ? await this._notesCardsInfo(noteIds) : [];

            const info = {
                canAdd: valid,
                valid,
                noteIds: noteIds,
                noteInfos: noteInfos,
            };

            results.push(info);
        }

        return results;
    }

    /**
     * @param {number[]} noteIds
     * @returns {Promise<(?import('anki').NoteInfo)[]>}
     */
    async _notesCardsInfo(noteIds) {
        const notesInfo = await this._anki.notesInfo(noteIds);
        /** @type {number[]} */
        // @ts-expect-error - ts is not smart enough to realize that filtering !!x removes null and undefined
        const cardIds = notesInfo.flatMap((x) => x?.cards).filter((x) => !!x);
        const cardsInfo = await this._anki.cardsInfo(cardIds);
        for (let i = 0; i < notesInfo.length; i++) {
            if (notesInfo[i] !== null) {
                const cardInfo = cardsInfo.find((x) => x?.noteId === notesInfo[i]?.noteId);
                if (cardInfo) {
                    notesInfo[i]?.cardsInfo.push(cardInfo);
                }
            }
        }
        return notesInfo;
    }

    /** @type {import('api').ApiHandler<'injectAnkiNoteMedia'>} */
    async _onApiInjectAnkiNoteMedia({timestamp, definitionDetails, audioDetails, screenshotDetails, clipboardDetails, dictionaryMediaDetails}) {
        return await this._injectAnkNoteMedia(
            this._anki,
            timestamp,
            definitionDetails,
            audioDetails,
            screenshotDetails,
            clipboardDetails,
            dictionaryMediaDetails,
        );
    }

    /** @type {import('api').ApiHandler<'viewNotes'>} */
    async _onApiViewNotes({noteIds, mode, allowFallback}) {
        if (noteIds.length === 1 && mode === 'edit') {
            try {
                await this._anki.guiEditNote(noteIds[0]);
                return 'edit';
            } catch (e) {
                if (!(e instanceof Error && this._anki.isErrorUnsupportedAction(e))) {
                    throw e;
                } else if (!allowFallback) {
                    throw new Error('Mode not supported');
                }
            }
        }
        await this._anki.guiBrowseNotes(noteIds);
        return 'browse';
    }

    /** @type {import('api').ApiHandler<'suspendAnkiCardsForNote'>} */
    async _onApiSuspendAnkiCardsForNote({noteId}) {
        const cardIds = await this._anki.findCardsForNote(noteId);
        const count = cardIds.length;
        if (count > 0) {
            const okay = await this._anki.suspendCards(cardIds);
            if (!okay) { return 0; }
        }
        return count;
    }

    /** @type {import('api').ApiHandler<'commandExec'>} */
    _onApiCommandExec({command, params}) {
        return this._runCommand(command, params);
    }

    /** @type {import('api').ApiHandler<'getTermAudioInfoList'>} */
    async _onApiGetTermAudioInfoList({source, term, reading, languageSummary}) {
        return await this._audioDownloader.getTermAudioInfoList(source, term, reading, languageSummary);
    }

    /** @type {import('api').ApiHandler<'sendMessageToFrame'>} */
    _onApiSendMessageToFrame({frameId: targetFrameId, message}, sender) {
        if (!sender) { return false; }
        const {tab} = sender;
        if (!tab) { return false; }
        const {id} = tab;
        if (typeof id !== 'number') { return false; }
        const {frameId} = sender;
        /** @type {import('application').ApiMessageAny} */
        const message2 = {...message, frameId};
        this._sendMessageTabIgnoreResponse(id, message2, {frameId: targetFrameId});
        return true;
    }

    /** @type {import('api').ApiHandler<'broadcastTab'>} */
    _onApiBroadcastTab({message}, sender) {
        if (!sender) { return false; }
        const {tab} = sender;
        if (!tab) { return false; }
        const {id} = tab;
        if (typeof id !== 'number') { return false; }
        const {frameId} = sender;
        /** @type {import('application').ApiMessageAny} */
        const message2 = {...message, frameId};
        this._sendMessageTabIgnoreResponse(id, message2, {});
        return true;
    }

    /** @type {import('api').ApiHandler<'frameInformationGet'>} */
    _onApiFrameInformationGet(_params, sender) {
        const tab = sender.tab;
        const tabId = tab ? tab.id : void 0;
        const frameId = sender.frameId;
        return {
            tabId: typeof tabId === 'number' ? tabId : null,
            frameId: typeof frameId === 'number' ? frameId : null,
        };
    }

    /** @type {import('api').ApiHandler<'injectStylesheet'>} */
    async _onApiInjectStylesheet({type, value}, sender) {
        const {frameId, tab} = sender;
        if (typeof tab !== 'object' || tab === null || typeof tab.id !== 'number') { throw new Error('Invalid tab'); }
        return await injectStylesheet(type, value, tab.id, frameId, false);
    }

    /** @type {import('api').ApiHandler<'getStylesheetContent'>} */
    async _onApiGetStylesheetContent({url}) {
        if (!url.startsWith('/') || url.startsWith('//') || !url.endsWith('.css')) {
            throw new Error('Invalid URL');
        }
        return await fetchText(url);
    }

    /** @type {import('api').ApiHandler<'getEnvironmentInfo'>} */
    _onApiGetEnvironmentInfo() {
        return this._environment.getInfo();
    }

    /** @type {import('api').ApiHandler<'clipboardGet'>} */
    async _onApiClipboardGet() {
        return this._clipboardReader.getText(false);
    }

    /** @type {import('api').ApiHandler<'getZoom'>} */
    _onApiGetZoom(_params, sender) {
        return new Promise((resolve, reject) => {
            if (!sender || !sender.tab) {
                reject(new Error('Invalid tab'));
                return;
            }

            const tabId = sender.tab.id;
            if (!(
                typeof tabId === 'number' &&
                chrome.tabs !== null &&
                typeof chrome.tabs === 'object' &&
                typeof chrome.tabs.getZoom === 'function'
            )) {
                // Not supported
                resolve({zoomFactor: 1});
                return;
            }
            chrome.tabs.getZoom(tabId, (zoomFactor) => {
                const e = chrome.runtime.lastError;
                if (e) {
                    reject(new Error(e.message));
                } else {
                    resolve({zoomFactor});
                }
            });
        });
    }

    /** @type {import('api').ApiHandler<'getDefaultAnkiFieldTemplates'>} */
    _onApiGetDefaultAnkiFieldTemplates() {
        return /** @type {string} */ (this._defaultAnkiFieldTemplates);
    }

    /** @type {import('api').ApiHandler<'getDictionaryInfo'>} */
    async _onApiGetDictionaryInfo() {
        return await this._dictionaryDatabase.getDictionaryInfo();
    }

    /** @type {import('api').ApiHandler<'purgeDatabase'>} */
    async _onApiPurgeDatabase() {
        await this._dictionaryDatabase.purge();
        this._triggerDatabaseUpdated('dictionary', 'purge');
    }

    /** @type {import('api').ApiHandler<'getMedia'>} */
    async _onApiGetMedia({targets}) {
        return await this._getNormalizedDictionaryDatabaseMedia(targets);
    }

    /** @type {import('api').ApiHandler<'logGenericErrorBackend'>} */
    _onApiLogGenericErrorBackend({error, level, context}) {
        log.logGenericError(ExtensionError.deserialize(error), level, context);
    }

    /** @type {import('api').ApiHandler<'logIndicatorClear'>} */
    _onApiLogIndicatorClear() {
        if (this._logErrorLevel === null) { return; }
        this._logErrorLevel = null;
        this._updateBadge();
    }

    /** @type {import('api').ApiHandler<'modifySettings'>} */
    _onApiModifySettings({targets, source}) {
        return this._modifySettings(targets, source);
    }

    /** @type {import('api').ApiHandler<'getSettings'>} */
    _onApiGetSettings({targets}) {
        const results = [];
        for (const target of targets) {
            try {
                const result = this._getSetting(target);
                results.push({result: clone(result)});
            } catch (e) {
                results.push({error: ExtensionError.serialize(e)});
            }
        }
        return results;
    }

    /** @type {import('api').ApiHandler<'setAllSettings'>} */
    async _onApiSetAllSettings({value, source}) {
        this._optionsUtil.validate(value);
        this._options = clone(value);
        await this._saveOptions(source);
    }

    /** @type {import('api').ApiHandlerNoExtraArgs<'getOrCreateSearchPopup'>} */
    async _onApiGetOrCreateSearchPopup({focus = false, text}) {
        const {tab, created} = await this._getOrCreateSearchPopupWrapper();
        if (focus === true || (focus === 'ifCreated' && created)) {
            await this._focusTab(tab);
        }
        if (typeof text === 'string') {
            const {id} = tab;
            if (typeof id === 'number') {
                await this._updateSearchQuery(id, text, !created);
            }
        }
        const {id} = tab;
        return {tabId: typeof id === 'number' ? id : null, windowId: tab.windowId};
    }

    /** @type {import('api').ApiHandler<'isTabSearchPopup'>} */
    async _onApiIsTabSearchPopup({tabId}) {
        const baseUrl = chrome.runtime.getURL('/search.html');
        const tab = typeof tabId === 'number' ? await this._checkTabUrl(tabId, (url) => url !== null && url.startsWith(baseUrl)) : null;
        return (tab !== null);
    }

    /** @type {import('api').ApiHandler<'triggerDatabaseUpdated'>} */
    _onApiTriggerDatabaseUpdated({type, cause}) {
        this._triggerDatabaseUpdated(type, cause);
    }

    /** @type {import('api').ApiHandler<'testMecab'>} */
    async _onApiTestMecab() {
        if (!this._mecab.isEnabled()) {
            throw new Error('MeCab not enabled');
        }

        let permissionsOkay = false;
        try {
            permissionsOkay = await hasPermissions({permissions: ['nativeMessaging']});
        } catch (e) {
            // NOP
        }
        if (!permissionsOkay) {
            throw new Error('Insufficient permissions');
        }

        const disconnect = !this._mecab.isConnected();
        try {
            const version = await this._mecab.getVersion();
            if (version === null) {
                throw new Error('Could not connect to native MeCab component');
            }

            const localVersion = this._mecab.getLocalVersion();
            if (version !== localVersion) {
                throw new Error(`MeCab component version not supported: ${version}`);
            }
        } finally {
            // Disconnect if the connection was previously disconnected
            if (disconnect && this._mecab.isEnabled() && this._mecab.isActive()) {
                this._mecab.disconnect();
            }
        }

        return true;
    }

    /** @type {import('api').ApiHandler<'isTextLookupWorthy'>} */
    _onApiIsTextLookupWorthy({text, language}) {
        return isTextLookupWorthy(text, language);
    }

    /** @type {import('api').ApiHandler<'getTermFrequencies'>} */
    async _onApiGetTermFrequencies({termReadingList, dictionaries}) {
        return await this._translator.getTermFrequencies(termReadingList, dictionaries);
    }

    /** @type {import('api').ApiHandler<'findAnkiNotes'>} */
    async _onApiFindAnkiNotes({query}) {
        return await this._anki.findNotes(query);
    }

    /** @type {import('api').ApiHandler<'openCrossFramePort'>} */
    _onApiOpenCrossFramePort({targetTabId, targetFrameId}, sender) {
        const sourceTabId = (sender && sender.tab ? sender.tab.id : null);
        if (typeof sourceTabId !== 'number') {
            throw new Error('Port does not have an associated tab ID');
        }
        const sourceFrameId = sender.frameId;
        if (typeof sourceFrameId !== 'number') {
            throw new Error('Port does not have an associated frame ID');
        }

        /** @type {import('cross-frame-api').CrossFrameCommunicationPortDetails} */
        const sourceDetails = {
            name: 'cross-frame-communication-port',
            otherTabId: targetTabId,
            otherFrameId: targetFrameId,
        };
        /** @type {import('cross-frame-api').CrossFrameCommunicationPortDetails} */
        const targetDetails = {
            name: 'cross-frame-communication-port',
            otherTabId: sourceTabId,
            otherFrameId: sourceFrameId,
        };
        /** @type {?chrome.runtime.Port} */
        let sourcePort = chrome.tabs.connect(sourceTabId, {frameId: sourceFrameId, name: JSON.stringify(sourceDetails)});
        /** @type {?chrome.runtime.Port} */
        let targetPort = chrome.tabs.connect(targetTabId, {frameId: targetFrameId, name: JSON.stringify(targetDetails)});

        const cleanup = () => {
            this._checkLastError(chrome.runtime.lastError);
            if (targetPort !== null) {
                targetPort.disconnect();
                targetPort = null;
            }
            if (sourcePort !== null) {
                sourcePort.disconnect();
                sourcePort = null;
            }
        };

        sourcePort.onMessage.addListener((message) => {
            if (targetPort !== null) { targetPort.postMessage(message); }
        });
        targetPort.onMessage.addListener((message) => {
            if (sourcePort !== null) { sourcePort.postMessage(message); }
        });
        sourcePort.onDisconnect.addListener(cleanup);
        targetPort.onDisconnect.addListener(cleanup);

        return {targetTabId, targetFrameId};
    }

    /** @type {import('api').ApiHandler<'getLanguageSummaries'>} */
    _onApiGetLanguageSummaries() {
        return getLanguageSummaries();
    }

    /** @type {import('api').ApiHandler<'heartbeat'>} */
    _onApiHeartbeat() {
        return void 0;
    }

    // Command handlers

    /**
     * @param {undefined|{mode: import('backend').Mode, query?: string}} params
     */
    async _onCommandOpenSearchPage(params) {
        /** @type {import('backend').Mode} */
        let mode = 'existingOrNewTab';
        let query = '';
        if (typeof params === 'object' && params !== null) {
            mode = this._normalizeOpenSettingsPageMode(params.mode, mode);
            const paramsQuery = params.query;
            if (typeof paramsQuery === 'string') { query = paramsQuery; }
        }

        const baseUrl = chrome.runtime.getURL('/search.html');
        /** @type {{[key: string]: string}} */
        const queryParams = {};
        if (query.length > 0) { queryParams.query = query; }
        const queryString = new URLSearchParams(queryParams).toString();
        let queryUrl = baseUrl;
        if (queryString.length > 0) {
            queryUrl += `?${queryString}`;
        }

        /** @type {import('backend').FindTabsPredicate} */
        const predicate = ({url}) => {
            if (url === null || !url.startsWith(baseUrl)) { return false; }
            const parsedUrl = new URL(url);
            const parsedBaseUrl = `${parsedUrl.origin}${parsedUrl.pathname}`;
            const parsedMode = parsedUrl.searchParams.get('mode');
            return parsedBaseUrl === baseUrl && (parsedMode === mode || (!parsedMode && mode === 'existingOrNewTab'));
        };

        const openInTab = async () => {
            const tabInfo = /** @type {?import('backend').TabInfo} */ (await this._findTabs(1000, false, predicate, false));
            if (tabInfo !== null) {
                const {tab} = tabInfo;
                const {id} = tab;
                if (typeof id === 'number') {
                    await this._focusTab(tab);
                    if (queryParams.query) {
                        await this._updateSearchQuery(id, queryParams.query, true);
                    }
                    return true;
                }
            }
            return false;
        };

        switch (mode) {
            case 'existingOrNewTab':
                try {
                    if (await openInTab()) { return; }
                } catch (e) {
                    // NOP
                }
                await this._createTab(queryUrl);
                return;
            case 'newTab':
                await this._createTab(queryUrl);
                return;
            case 'popup':
                return;
        }
    }

    /**
     * @returns {Promise<void>}
     */
    async _onCommandOpenInfoPage() {
        await this._openInfoPage();
    }

    /**
     * @param {undefined|{mode: import('backend').Mode}} params
     */
    async _onCommandOpenSettingsPage(params) {
        /** @type {import('backend').Mode} */
        let mode = 'existingOrNewTab';
        if (typeof params === 'object' && params !== null) {
            mode = this._normalizeOpenSettingsPageMode(params.mode, mode);
        }
        await this._openSettingsPage(mode);
    }

    /**
     * @returns {Promise<void>}
     */
    async _onCommandToggleTextScanning() {
        const options = this._getProfileOptions({current: true}, false);
        /** @type {import('settings-modifications').ScopedModificationSet} */
        const modification = {
            action: 'set',
            path: 'general.enable',
            value: !options.general.enable,
            scope: 'profile',
            optionsContext: {current: true},
        };
        await this._modifySettings([modification], 'backend');
    }

    /**
     * @returns {Promise<void>}
     */
    async _onCommandOpenPopupWindow() {
        await this._onApiGetOrCreateSearchPopup({focus: true});
    }

    // Utilities

    /**
     * @param {import('settings-modifications').ScopedModification[]} targets
     * @param {string} source
     * @returns {Promise<import('core').Response<import('settings-modifications').ModificationResult>[]>}
     */
    async _modifySettings(targets, source) {
        /** @type {import('core').Response<import('settings-modifications').ModificationResult>[]} */
        const results = [];
        for (const target of targets) {
            try {
                const result = this._modifySetting(target);
                results.push({result: clone(result)});
            } catch (e) {
                results.push({error: ExtensionError.serialize(e)});
            }
        }
        await this._saveOptions(source);
        return results;
    }

    /**
     * @returns {Promise<{tab: chrome.tabs.Tab, created: boolean}>}
     */
    _getOrCreateSearchPopupWrapper() {
        if (this._searchPopupTabCreatePromise === null) {
            const promise = this._getOrCreateSearchPopup();
            this._searchPopupTabCreatePromise = promise;
            void promise.then(() => { this._searchPopupTabCreatePromise = null; });
        }
        return this._searchPopupTabCreatePromise;
    }

    /**
     * @returns {Promise<{tab: chrome.tabs.Tab, created: boolean}>}
     */
    async _getOrCreateSearchPopup() {
        // Use existing tab
        const baseUrl = chrome.runtime.getURL('/search.html');
        /**
         * @param {?string} url
         * @returns {boolean}
         */
        const urlPredicate = (url) => url !== null && url.startsWith(baseUrl);
        if (this._searchPopupTabId !== null) {
            const tab = await this._checkTabUrl(this._searchPopupTabId, urlPredicate);
            if (tab !== null) {
                return {tab, created: false};
            }
            this._searchPopupTabId = null;
        }

        // Find existing tab
        const existingTabInfo = await this._findSearchPopupTab(urlPredicate);
        if (existingTabInfo !== null) {
            const existingTab = existingTabInfo.tab;
            const {id} = existingTab;
            if (typeof id === 'number') {
                this._searchPopupTabId = id;
                return {tab: existingTab, created: false};
            }
        }

        // chrome.windows not supported (e.g. on Firefox mobile)
        if (!isObjectNotArray(chrome.windows)) {
            throw new Error('Window creation not supported');
        }

        // Create a new window
        const options = this._getProfileOptions({current: true}, false);
        const createData = this._getSearchPopupWindowCreateData(baseUrl, options);
        const {popupWindow: {windowState}} = options;
        const popupWindow = await this._createWindow(createData);
        if (windowState !== 'normal' && typeof popupWindow.id === 'number') {
            await this._updateWindow(popupWindow.id, {state: windowState});
        }

        const {tabs} = popupWindow;
        if (!Array.isArray(tabs) || tabs.length === 0) {
            throw new Error('Created window did not contain a tab');
        }

        const tab = tabs[0];
        const {id} = tab;
        if (typeof id !== 'number') {
            throw new Error('Tab does not have an id');
        }
        await this._waitUntilTabFrameIsReady(id, 0, 2000);

        await this._sendMessageTabPromise(
            id,
            {action: 'searchDisplayControllerSetMode', params: {mode: 'popup'}},
            {frameId: 0},
        );

        this._searchPopupTabId = id;
        return {tab, created: true};
    }

    /**
     * @param {(url: ?string) => boolean} urlPredicate
     * @returns {Promise<?import('backend').TabInfo>}
     */
    async _findSearchPopupTab(urlPredicate) {
        /** @type {import('backend').FindTabsPredicate} */
        const predicate = async ({url, tab}) => {
            const {id} = tab;
            if (typeof id === 'undefined' || !urlPredicate(url)) { return false; }
            try {
                const mode = await this._sendMessageTabPromise(
                    id,
                    {action: 'searchDisplayControllerGetMode'},
                    {frameId: 0},
                );
                return mode === 'popup';
            } catch (e) {
                return false;
            }
        };
        return /** @type {?import('backend').TabInfo} */ (await this._findTabs(1000, false, predicate, true));
    }

    /**
     * @param {string} urlParam
     * @returns {Promise<boolean>}
     */
    async _tabExists(urlParam) {
        const baseUrl = chrome.runtime.getURL(urlParam);
        const urlPredicate = (/** @type {?string} */ url) => url !== null && url.startsWith(baseUrl);
        return await this._findSearchPopupTab(urlPredicate) !== null;
    }

    /**
     * @param {string} url
     * @param {import('settings').ProfileOptions} options
     * @returns {chrome.windows.CreateData}
     */
    _getSearchPopupWindowCreateData(url, options) {
        const {popupWindow: {width, height, left, top, useLeft, useTop, windowType}} = options;
        return {
            url,
            width,
            height,
            left: useLeft ? left : void 0,
            top: useTop ? top : void 0,
            type: windowType,
            state: 'normal',
        };
    }

    /**
     * @param {chrome.windows.CreateData} createData
     * @returns {Promise<chrome.windows.Window>}
     */
    _createWindow(createData) {
        return new Promise((resolve, reject) => {
            chrome.windows.create(
                createData,
                (result) => {
                    const error = chrome.runtime.lastError;
                    if (error) {
                        reject(new Error(error.message));
                    } else {
                        resolve(/** @type {chrome.windows.Window} */ (result));
                    }
                },
            );
        });
    }

    /**
     * @param {number} windowId
     * @param {chrome.windows.UpdateInfo} updateInfo
     * @returns {Promise<chrome.windows.Window>}
     */
    _updateWindow(windowId, updateInfo) {
        return new Promise((resolve, reject) => {
            chrome.windows.update(
                windowId,
                updateInfo,
                (result) => {
                    const error = chrome.runtime.lastError;
                    if (error) {
                        reject(new Error(error.message));
                    } else {
                        resolve(result);
                    }
                },
            );
        });
    }

    /**
     * @param {number} tabId
     * @param {string} text
     * @param {boolean} animate
     * @returns {Promise<void>}
     */
    async _updateSearchQuery(tabId, text, animate) {
        await this._sendMessageTabPromise(
            tabId,
            {action: 'searchDisplayControllerUpdateSearchQuery', params: {text, animate}},
            {frameId: 0},
        );
    }

    /**
     * @param {string} source
     */
    _applyOptions(source) {
        const options = this._getProfileOptions({current: true}, false);
        this._updateBadge();

        const enabled = options.general.enable;

        /** @type {?string} */
        let apiKey = options.anki.apiKey;
        if (apiKey === '') { apiKey = null; }
        this._anki.server = options.anki.server;
        this._anki.enabled = options.anki.enable;
        this._anki.apiKey = apiKey;

        this._mecab.setEnabled(options.parsing.enableMecabParser && enabled);

        if (options.clipboard.enableBackgroundMonitor && enabled) {
            this._clipboardMonitor.start();
        } else {
            this._clipboardMonitor.stop();
        }

        // NOTE: We don't need this because we don't have a context menu.
        // this._setupContextMenu(options);

        // TODO: 'The omnibox API allows you to register a keyword with Google Chrome's address bar, which is also known as the omnibox'
        // So basically we don't need this.
        // this._attachOmniboxListener();

        void this._accessibilityController.update(this._getOptionsFull(false));

        this._sendMessageAllTabsIgnoreResponse({action: 'applicationOptionsUpdated', params: {source}});
    }

    /**
     * @param {import('settings').ProfileOptions} options
     */
    _setupContextMenu(options) {
        try {
            if (!chrome.contextMenus) { return; }

            if (options.general.enableContextMenuScanSelected) {
                chrome.contextMenus.create({
                    id: 'yomitan_lookup',
                    title: 'Lookup in Yomitan',
                    contexts: ['selection'],
                }, () => this._checkLastError(chrome.runtime.lastError));
                chrome.contextMenus.onClicked.addListener((info) => {
                    if (info.selectionText) {
                        this._sendMessageAllTabsIgnoreResponse({action: 'frontendScanSelectedText'});
                    }
                });
            } else {
                chrome.contextMenus.remove('yomitan_lookup', () => this._checkLastError(chrome.runtime.lastError));
            }
        } catch (e) {
            log.error(e);
        }
    }

    /** */
    _attachOmniboxListener() {
        try {
            chrome.omnibox.onInputEntered.addListener((text) => {
                const newURL = 'search.html?query=' + encodeURIComponent(text);
                void chrome.tabs.create({url: newURL});
            });
        } catch (e) {
            log.error(e);
        }
    }

    /**
     * @param {boolean} useSchema
     * @returns {import('settings').Options}
     * @throws {Error}
     */
    _getOptionsFull(useSchema) {
        const options = this._options;
        if (options === null) { throw new Error('Options is null'); }
        return useSchema ? /** @type {import('settings').Options} */ (this._optionsUtil.createValidatingProxy(options)) : options;
    }

    /**
     * @param {import('settings').OptionsContext} optionsContext
     * @param {boolean} useSchema
     * @returns {import('settings').ProfileOptions}
     */
    _getProfileOptions(optionsContext, useSchema) {
        return this._getProfile(optionsContext, useSchema).options;
    }

    /**
     * @param {import('settings').OptionsContext} optionsContext
     * @param {boolean} useSchema
     * @returns {import('settings').Profile}
     * @throws {Error}
     */
    _getProfile(optionsContext, useSchema) {
        const options = this._getOptionsFull(useSchema);
        const profiles = options.profiles;
        if (!optionsContext.current) {
            // Specific index
            const {index} = optionsContext;
            if (typeof index === 'number') {
                if (index < 0 || index >= profiles.length) {
                    throw this._createDataError(`Invalid profile index: ${index}`, optionsContext);
                }
                return profiles[index];
            }
            // From context
            const profile = this._getProfileFromContext(options, optionsContext);
            if (profile !== null) {
                return profile;
            }
        }
        // Default
        const {profileCurrent} = options;
        if (profileCurrent < 0 || profileCurrent >= profiles.length) {
            throw this._createDataError(`Invalid current profile index: ${profileCurrent}`, optionsContext);
        }
        return profiles[profileCurrent];
    }

    /**
     * @param {import('settings').Options} options
     * @param {import('settings').OptionsContext} optionsContext
     * @returns {?import('settings').Profile}
     */
    _getProfileFromContext(options, optionsContext) {
        const normalizedOptionsContext = normalizeContext(optionsContext);

        let index = 0;
        for (const profile of options.profiles) {
            const conditionGroups = profile.conditionGroups;

            let schema;
            if (index < this._profileConditionsSchemaCache.length) {
                schema = this._profileConditionsSchemaCache[index];
            } else {
                schema = createSchema(conditionGroups);
                this._profileConditionsSchemaCache.push(schema);
            }

            if (conditionGroups.length > 0 && schema.isValid(normalizedOptionsContext)) {
                return profile;
            }
            ++index;
        }

        return null;
    }

    /**
     * @param {string} message
     * @param {unknown} data
     * @returns {ExtensionError}
     */
    _createDataError(message, data) {
        const error = new ExtensionError(message);
        error.data = data;
        return error;
    }

    /**
     * @returns {void}
     */
    _clearProfileConditionsSchemaCache() {
        this._profileConditionsSchemaCache = [];
    }

    /**
     * @param {unknown} _ignore
     */
    _checkLastError(_ignore) {
        // NOP
    }

    /**
     * @param {string} command
     * @param {import('core').SerializableObject|undefined} params
     * @returns {boolean}
     */
    _runCommand(command, params) {
        const handler = this._commandHandlers.get(command);
        if (typeof handler !== 'function') { return false; }

        handler(params);
        return true;
    }

    /**
     * @param {string} text
     * @param {number} scanLength
     * @param {import('settings').OptionsContext} optionsContext
     * @returns {Promise<import('api').ParseTextLine[]>}
     */
    async _textParseScanning(text, scanLength, optionsContext) {
        /** @type {import('translator').FindTermsMode} */
        const mode = 'simple';
        const options = this._getProfileOptions(optionsContext, false);

        /** @type {import('api').FindTermsDetails} */
        const details = {matchType: 'exact', deinflect: true};
        const findTermsOptions = this._getTranslatorFindTermsOptions(mode, details, options);
        /** @type {import('api').ParseTextLine[]} */
        const results = [];
        let previousUngroupedSegment = null;
        let i = 0;
        const ii = text.length;
        while (i < ii) {
            const {dictionaryEntries, originalTextLength} = await this._translator.findTerms(
                mode,
                text.substring(i, i + scanLength),
                findTermsOptions,
            );
            const codePoint = /** @type {number} */ (text.codePointAt(i));
            const character = String.fromCodePoint(codePoint);
            if (
                dictionaryEntries.length > 0 &&
                originalTextLength > 0 &&
                (originalTextLength !== character.length || isCodePointJapanese(codePoint))
            ) {
                previousUngroupedSegment = null;
                const {headwords: [{term, reading}]} = dictionaryEntries[0];
                const source = text.substring(i, i + originalTextLength);
                const textSegments = [];
                for (const {text: text2, reading: reading2} of distributeFuriganaInflected(term, reading, source)) {
                    textSegments.push({text: text2, reading: reading2});
                }
                results.push(textSegments);
                i += originalTextLength;
            } else {
                if (previousUngroupedSegment === null) {
                    previousUngroupedSegment = {text: character, reading: ''};
                    results.push([previousUngroupedSegment]);
                } else {
                    previousUngroupedSegment.text += character;
                }
                i += character.length;
            }
        }
        return results;
    }

    /**
     * @param {string} text
     * @returns {Promise<import('backend').MecabParseResults>}
     */
    async _textParseMecab(text) {
        let parseTextResults;
        try {
            parseTextResults = await this._mecab.parseText(text);
        } catch (e) {
            return [];
        }

        /** @type {import('backend').MecabParseResults} */
        const results = [];
        for (const {name, lines} of parseTextResults) {
            /** @type {import('api').ParseTextLine[]} */
            const result = [];
            for (const line of lines) {
                for (const {term, reading, source} of line) {
                    const termParts = [];
                    for (const {text: text2, reading: reading2} of distributeFuriganaInflected(
                        term.length > 0 ? term : source,
                        jpConvertKatakanaToHiragana(reading),
                        source,
                    )) {
                        termParts.push({text: text2, reading: reading2});
                    }
                    result.push(termParts);
                }
                result.push([{text: '\n', reading: ''}]);
            }
            results.push([name, result]);
        }
        return results;
    }

    /**
     * @param {import('settings-modifications').OptionsScope} target
     * @returns {import('settings').Options|import('settings').ProfileOptions}
     * @throws {Error}
     */
    _getModifySettingObject(target) {
        const scope = target.scope;
        switch (scope) {
            case 'profile':
            {
                const {optionsContext} = target;
                if (typeof optionsContext !== 'object' || optionsContext === null) { throw new Error('Invalid optionsContext'); }
                return /** @type {import('settings').ProfileOptions} */ (this._getProfileOptions(optionsContext, true));
            }
            case 'global':
                return /** @type {import('settings').Options} */ (this._getOptionsFull(true));
            default:
                throw new Error(`Invalid scope: ${scope}`);
        }
    }

    /**
     * @param {import('settings-modifications').OptionsScope&import('settings-modifications').Read} target
     * @returns {unknown}
     * @throws {Error}
     */
    _getSetting(target) {
        const options = this._getModifySettingObject(target);
        const accessor = new ObjectPropertyAccessor(options);
        const {path} = target;
        if (typeof path !== 'string') { throw new Error('Invalid path'); }
        return accessor.get(ObjectPropertyAccessor.getPathArray(path));
    }

    /**
     * @param {import('settings-modifications').ScopedModification} target
     * @returns {import('settings-modifications').ModificationResult}
     * @throws {Error}
     */
    _modifySetting(target) {
        const options = this._getModifySettingObject(target);
        const accessor = new ObjectPropertyAccessor(options);
        const action = target.action;
        switch (action) {
            case 'set':
            {
                const {path, value} = target;
                if (typeof path !== 'string') { throw new Error('Invalid path'); }
                const pathArray = ObjectPropertyAccessor.getPathArray(path);
                accessor.set(pathArray, value);
                return accessor.get(pathArray);
            }
            case 'delete':
            {
                const {path} = target;
                if (typeof path !== 'string') { throw new Error('Invalid path'); }
                accessor.delete(ObjectPropertyAccessor.getPathArray(path));
                return true;
            }
            case 'swap':
            {
                const {path1, path2} = target;
                if (typeof path1 !== 'string') { throw new Error('Invalid path1'); }
                if (typeof path2 !== 'string') { throw new Error('Invalid path2'); }
                accessor.swap(ObjectPropertyAccessor.getPathArray(path1), ObjectPropertyAccessor.getPathArray(path2));
                return true;
            }
            case 'splice':
            {
                const {path, start, deleteCount, items} = target;
                if (typeof path !== 'string') { throw new Error('Invalid path'); }
                if (typeof start !== 'number' || Math.floor(start) !== start) { throw new Error('Invalid start'); }
                if (typeof deleteCount !== 'number' || Math.floor(deleteCount) !== deleteCount) { throw new Error('Invalid deleteCount'); }
                if (!Array.isArray(items)) { throw new Error('Invalid items'); }
                const array = accessor.get(ObjectPropertyAccessor.getPathArray(path));
                if (!Array.isArray(array)) { throw new Error('Invalid target type'); }
                return array.splice(start, deleteCount, ...items);
            }
            case 'push':
            {
                const {path, items} = target;
                if (typeof path !== 'string') { throw new Error('Invalid path'); }
                if (!Array.isArray(items)) { throw new Error('Invalid items'); }
                const array = accessor.get(ObjectPropertyAccessor.getPathArray(path));
                if (!Array.isArray(array)) { throw new Error('Invalid target type'); }
                const start = array.length;
                array.push(...items);
                return start;
            }
            default:
                throw new Error(`Unknown action: ${action}`);
        }
    }

    /**
     * Returns the action's default title.
     * @throws {Error}
     * @returns {string}
     */
    _getBrowserIconTitle() {
        const manifest = /** @type {chrome.runtime.ManifestV3} */ (chrome.runtime.getManifest());
        const action = manifest.action;
        if (typeof action === 'undefined') { throw new Error('Failed to find action'); }
        const defaultTitle = action.default_title;
        if (typeof defaultTitle === 'undefined') { throw new Error('Failed to find default_title'); }

        return defaultTitle;
    }

    /**
     * @returns {void}
     */
    _updateBadge() {
        let title = this._defaultBrowserActionTitle;
        if (title === null || !isObjectNotArray(chrome.action)) {
            // Not ready or invalid
            return;
        }

        let text = '';
        let color = null;
        let status = null;

        if (this._logErrorLevel !== null) {
            switch (this._logErrorLevel) {
                case 'error':
                    text = '!!';
                    color = '#f04e4e';
                    status = 'Error';
                    break;
                default: // 'warn'
                    text = '!';
                    color = '#f0ad4e';
                    status = 'Warning';
                    break;
            }
        } else if (!this._isPrepared) {
            if (this._prepareError) {
                text = '!!';
                color = '#f04e4e';
                status = 'Error';
            } else if (this._badgePrepareDelayTimer === null) {
                text = '...';
                color = '#f0ad4e';
                status = 'Loading';
            }
        } else {
            const options = this._getProfileOptions({current: true}, false);
            if (!options.general.enable) {
                text = 'off';
                color = '#555555';
                status = 'Disabled';
            } else if (!this._hasRequiredPermissionsForSettings(options)) {
                text = '!';
                color = '#f0ad4e';
                status = 'Some settings require additional permissions';
            } else if (!this._isAnyDictionaryEnabled(options)) {
                text = '!';
                color = '#f0ad4e';
                status = 'No dictionaries installed';
            }
        }

        if (color !== null && typeof chrome.action.setBadgeBackgroundColor === 'function') {
            void chrome.action.setBadgeBackgroundColor({color});
        }
        if (text !== null && typeof chrome.action.setBadgeText === 'function') {
            void chrome.action.setBadgeText({text});
        }
        if (typeof chrome.action.setTitle === 'function') {
            if (status !== null) {
                title = `${title} - ${status}`;
            }
            void chrome.action.setTitle({title});
        }
    }

    /**
     * @param {import('settings').ProfileOptions} options
     * @returns {boolean}
     */
    _isAnyDictionaryEnabled(options) {
        for (const {enabled} of options.dictionaries) {
            if (enabled) {
                return true;
            }
        }
        return false;
    }

    /**
     * @param {number} tabId
     * @returns {Promise<?string>}
     */
    async _getTabUrl(tabId) {
        try {
            const response = await this._sendMessageTabPromise(
                tabId,
                {action: 'applicationGetUrl'},
                {frameId: 0},
            );
            const url = typeof response === 'object' && response !== null ? /** @type {import('core').SerializableObject} */ (response).url : void 0;
            if (typeof url === 'string') {
                return url;
            }
        } catch (e) {
            // NOP
        }
        return null;
    }

    /**
     * @returns {Promise<chrome.tabs.Tab[]>}
     */
    _getAllTabs() {
        return new Promise((resolve, reject) => {
            chrome.tabs.query({}, (tabs) => {
                const e = chrome.runtime.lastError;
                if (e) {
                    reject(new Error(e.message));
                } else {
                    resolve(tabs);
                }
            });
        });
    }

    /**
     * This function works around the need to have the "tabs" permission to access tab.url.
     * @param {number} timeout
     * @param {boolean} multiple
     * @param {import('backend').FindTabsPredicate} predicate
     * @param {boolean} predicateIsAsync
     * @returns {Promise<import('backend').TabInfo[]|(?import('backend').TabInfo)>}
     */
    async _findTabs(timeout, multiple, predicate, predicateIsAsync) {
        const tabs = await this._getAllTabs();

        let done = false;
        /**
         * @param {chrome.tabs.Tab} tab
         * @param {(tabInfo: import('backend').TabInfo) => boolean} add
         */
        const checkTab = async (tab, add) => {
            const {id} = tab;
            const url = typeof id === 'number' ? await this._getTabUrl(id) : null;

            if (done) { return; }

            let okay = false;
            const item = {tab, url};
            try {
                const okayOrPromise = predicate(item);
                okay = predicateIsAsync ? await okayOrPromise : /** @type {boolean} */ (okayOrPromise);
            } catch (e) {
                // NOP
            }

            if (okay && !done && add(item)) {
                done = true;
            }
        };

        if (multiple) {
            /** @type {import('backend').TabInfo[]} */
            const results = [];
            /**
             * @param {import('backend').TabInfo} value
             * @returns {boolean}
             */
            const add = (value) => {
                results.push(value);
                return false;
            };
            const checkTabPromises = tabs.map((tab) => checkTab(tab, add));
            await Promise.race([
                Promise.all(checkTabPromises),
                promiseTimeout(timeout),
            ]);
            return results;
        } else {
            const {promise, resolve} = /** @type {import('core').DeferredPromiseDetails<void>} */ (deferPromise());
            /** @type {?import('backend').TabInfo} */
            let result = null;
            /**
             * @param {import('backend').TabInfo} value
             * @returns {boolean}
             */
            const add = (value) => {
                result = value;
                resolve();
                return true;
            };
            const checkTabPromises = tabs.map((tab) => checkTab(tab, add));
            await Promise.race([
                promise,
                Promise.all(checkTabPromises),
                promiseTimeout(timeout),
            ]);
            resolve();
            return result;
        }
    }

    /**
     * @param {chrome.tabs.Tab} tab
     */
    async _focusTab(tab) {
        await /** @type {Promise<void>} */ (new Promise((resolve, reject) => {
            const {id} = tab;
            if (typeof id !== 'number') {
                reject(new Error('Cannot focus a tab without an id'));
                return;
            }
            chrome.tabs.update(id, {active: true}, () => {
                const e = chrome.runtime.lastError;
                if (e) {
                    reject(new Error(e.message));
                } else {
                    resolve();
                }
            });
        }));

        if (!(typeof chrome.windows === 'object' && chrome.windows !== null)) {
            // Windows not supported (e.g. on Firefox mobile)
            return;
        }

        try {
            const tabWindow = await this._getWindow(tab.windowId);
            if (!tabWindow.focused) {
                await /** @type {Promise<void>} */ (new Promise((resolve, reject) => {
                    chrome.windows.update(tab.windowId, {focused: true}, () => {
                        const e = chrome.runtime.lastError;
                        if (e) {
                            reject(new Error(e.message));
                        } else {
                            resolve();
                        }
                    });
                }));
            }
        } catch (e) {
            // Edge throws exception for no reason here.
        }
    }

    /**
     * @param {number} windowId
     * @returns {Promise<chrome.windows.Window>}
     */
    _getWindow(windowId) {
        return new Promise((resolve, reject) => {
            chrome.windows.get(windowId, {}, (value) => {
                const e = chrome.runtime.lastError;
                if (e) {
                    reject(new Error(e.message));
                } else {
                    resolve(value);
                }
            });
        });
    }

    /**
     * @param {number} tabId
     * @param {number} frameId
     * @param {?number} [timeout=null]
     * @returns {Promise<void>}
     */
    _waitUntilTabFrameIsReady(tabId, frameId, timeout = null) {
        return new Promise((resolve, reject) => {
            /** @type {?import('core').Timeout} */
            let timer = null;

            const readyHandler = () => {
                cleanup();
                resolve();
            };
            const cleanup = () => {
                if (timer !== null) {
                    clearTimeout(timer);
                    timer = null;
                }
                this._removeApplicationReadyHandler(tabId, frameId, readyHandler);
            };

            this._addApplicationReadyHandler(tabId, frameId, readyHandler);

            this._sendMessageTabPromise(tabId, {action: 'applicationIsReady'}, {frameId})
                .then(
                    (value) => {
                        if (!value) { return; }
                        cleanup();
                        resolve();
                    },
                    () => {}, // NOP
                );

            if (timeout !== null) {
                timer = setTimeout(() => {
                    timer = null;
                    cleanup();
                    reject(new Error('Timeout'));
                }, timeout);
            }
        });
    }

    /**
     * @template {import('application').ApiNames} TName
     * @param {import('application').ApiMessage<TName>} message
     */
    _sendMessageIgnoreResponse(message) {
        this._webExtension.sendMessageIgnoreResponse(message);
    }

    /**
     * @param {number} tabId
     * @param {import('application').ApiMessageAny} message
     * @param {chrome.tabs.MessageSendOptions} options
     */
    _sendMessageTabIgnoreResponse(tabId, message, options) {
        const callback = () => this._checkLastError(chrome.runtime.lastError);
        chrome.tabs.sendMessage(tabId, message, options, callback);
    }

    /**
     * @param {import('application').ApiMessageAny} message
     */
    _sendMessageAllTabsIgnoreResponse(message) {
        const callback = () => this._checkLastError(chrome.runtime.lastError);
        // TODO: Make this work.
        // But Yomitan seems to work fine without it.
        // chrome.tabs.query({}, (tabs) => {
        //     for (const tab of tabs) {
        //         const {id} = tab;
        //         if (typeof id !== 'number') { continue; }
        //         chrome.tabs.sendMessage(id, message, callback);
        //     }
        // });
    }

    /**
     * @template {import('application').ApiNames} TName
     * @param {number} tabId
     * @param {import('application').ApiMessage<TName>} message
     * @param {chrome.tabs.MessageSendOptions} options
     * @returns {Promise<import('application').ApiReturn<TName>>}
     */
    _sendMessageTabPromise(tabId, message, options) {
        return new Promise((resolve, reject) => {
            /**
             * @param {unknown} response
             */
            const callback = (response) => {
                try {
                    resolve(/** @type {import('application').ApiReturn<TName>} */ (this._getMessageResponseResult(response)));
                } catch (error) {
                    reject(error);
                }
            };

            chrome.tabs.sendMessage(tabId, message, options, callback);
        });
    }

    /**
     * @param {unknown} response
     * @returns {unknown}
     * @throws {Error}
     */
    _getMessageResponseResult(response) {
        const error = chrome.runtime.lastError;
        if (error) {
            throw new Error(error.message);
        }
        if (typeof response !== 'object' || response === null) {
            throw new Error('Tab did not respond');
        }
        const responseError = /** @type {import('core').Response<unknown>} */ (response).error;
        if (typeof responseError === 'object' && responseError !== null) {
            throw ExtensionError.deserialize(responseError);
        }
        return /** @type {import('core').Response<unknown>} */ (response).result;
    }

    /**
     * @param {number} tabId
     * @param {(url: ?string) => boolean} urlPredicate
     * @returns {Promise<?chrome.tabs.Tab>}
     */
    async _checkTabUrl(tabId, urlPredicate) {
        let tab;
        try {
            tab = await this._getTabById(tabId);
        } catch (e) {
            return null;
        }

        const url = await this._getTabUrl(tabId);
        const isValidTab = urlPredicate(url);
        return isValidTab ? tab : null;
    }

    /**
     * @param {number} tabId
     * @param {number} frameId
     * @param {'jpeg'|'png'} format
     * @param {number} quality
     * @returns {Promise<string>}
     */
    async _getScreenshot(tabId, frameId, format, quality) {
        const tab = await this._getTabById(tabId);
        const {windowId} = tab;

        let token = null;
        try {
            if (typeof tabId === 'number' && typeof frameId === 'number') {
                const action = 'frontendSetAllVisibleOverride';
                const params = {value: false, priority: 0, awaitFrame: true};
                token = await this._sendMessageTabPromise(tabId, {action, params}, {frameId});
            }

            return await new Promise((resolve, reject) => {
                chrome.tabs.captureVisibleTab(windowId, {format, quality}, (result) => {
                    const e = chrome.runtime.lastError;
                    if (e) {
                        reject(new Error(e.message));
                    } else {
                        resolve(result);
                    }
                });
            });
        } finally {
            if (token !== null) {
                const action = 'frontendClearAllVisibleOverride';
                const params = {token};
                try {
                    await this._sendMessageTabPromise(tabId, {action, params}, {frameId});
                } catch (e) {
                    // NOP
                }
            }
        }
    }

    /**
     * @param {AnkiConnect} ankiConnect
     * @param {number} timestamp
     * @param {import('api').InjectAnkiNoteMediaDefinitionDetails} definitionDetails
     * @param {?import('api').InjectAnkiNoteMediaAudioDetails} audioDetails
     * @param {?import('api').InjectAnkiNoteMediaScreenshotDetails} screenshotDetails
     * @param {?import('api').InjectAnkiNoteMediaClipboardDetails} clipboardDetails
     * @param {import('api').InjectAnkiNoteMediaDictionaryMediaDetails[]} dictionaryMediaDetails
     * @returns {Promise<import('api').ApiReturn<'injectAnkiNoteMedia'>>}
     */
    async _injectAnkNoteMedia(ankiConnect, timestamp, definitionDetails, audioDetails, screenshotDetails, clipboardDetails, dictionaryMediaDetails) {
        let screenshotFileName = null;
        let clipboardImageFileName = null;
        let clipboardText = null;
        let audioFileName = null;
        const errors = [];

        try {
            if (screenshotDetails !== null) {
                screenshotFileName = await this._injectAnkiNoteScreenshot(ankiConnect, timestamp, screenshotDetails);
            }
        } catch (e) {
            errors.push(ExtensionError.serialize(e));
        }

        try {
            if (clipboardDetails !== null && clipboardDetails.image) {
                clipboardImageFileName = await this._injectAnkiNoteClipboardImage(ankiConnect, timestamp);
            }
        } catch (e) {
            errors.push(ExtensionError.serialize(e));
        }

        try {
            if (clipboardDetails !== null && clipboardDetails.text) {
                clipboardText = await this._clipboardReader.getText(false);
            }
        } catch (e) {
            errors.push(ExtensionError.serialize(e));
        }

        try {
            if (audioDetails !== null) {
                audioFileName = await this._injectAnkiNoteAudio(ankiConnect, timestamp, definitionDetails, audioDetails);
            }
        } catch (e) {
            errors.push(ExtensionError.serialize(e));
        }

        /** @type {import('api').InjectAnkiNoteDictionaryMediaResult[]} */
        let dictionaryMedia;
        try {
            let errors2;
            ({results: dictionaryMedia, errors: errors2} = await this._injectAnkiNoteDictionaryMedia(ankiConnect, timestamp, dictionaryMediaDetails));
            for (const error of errors2) {
                errors.push(ExtensionError.serialize(error));
            }
        } catch (e) {
            dictionaryMedia = [];
            errors.push(ExtensionError.serialize(e));
        }

        return {
            screenshotFileName,
            clipboardImageFileName,
            clipboardText,
            audioFileName,
            dictionaryMedia,
            errors: errors,
        };
    }

    /**
     * @param {AnkiConnect} ankiConnect
     * @param {number} timestamp
     * @param {import('api').InjectAnkiNoteMediaDefinitionDetails} definitionDetails
     * @param {import('api').InjectAnkiNoteMediaAudioDetails} details
     * @returns {Promise<?string>}
     */
    async _injectAnkiNoteAudio(ankiConnect, timestamp, definitionDetails, details) {
        if (definitionDetails.type !== 'term') { return null; }
        const {term, reading} = definitionDetails;
        if (term.length === 0 && reading.length === 0) { return null; }

        const {sources, preferredAudioIndex, idleTimeout, languageSummary} = details;
        let data;
        let contentType;
        try {
            ({data, contentType} = await this._audioDownloader.downloadTermAudio(
                sources,
                preferredAudioIndex,
                term,
                reading,
                idleTimeout,
                languageSummary,
            ));
        } catch (e) {
            const error = this._getAudioDownloadError(e);
            if (error !== null) { throw error; }
            // No audio
            log.logGenericError(e, 'log');
            return null;
        }

        let extension = contentType !== null ? getFileExtensionFromAudioMediaType(contentType) : null;
        if (extension === null) { extension = '.mp3'; }
        let fileName = this._generateAnkiNoteMediaFileName('yomitan_audio', extension, timestamp);
        fileName = fileName.replace(/\]/g, '');
        return await ankiConnect.storeMediaFile(fileName, data);
    }

    /**
     * @param {AnkiConnect} ankiConnect
     * @param {number} timestamp
     * @param {import('api').InjectAnkiNoteMediaScreenshotDetails} details
     * @returns {Promise<?string>}
     */
    async _injectAnkiNoteScreenshot(ankiConnect, timestamp, details) {
        const {tabId, frameId, format, quality} = details;
        const dataUrl = await this._getScreenshot(tabId, frameId, format, quality);

        const {mediaType, data} = this._getDataUrlInfo(dataUrl);
        const extension = getFileExtensionFromImageMediaType(mediaType);
        if (extension === null) {
            throw new Error('Unknown media type for screenshot image');
        }

        const fileName = this._generateAnkiNoteMediaFileName('yomitan_browser_screenshot', extension, timestamp);
        return await ankiConnect.storeMediaFile(fileName, data);
    }

    /**
     * @param {AnkiConnect} ankiConnect
     * @param {number} timestamp
     * @returns {Promise<?string>}
     */
    async _injectAnkiNoteClipboardImage(ankiConnect, timestamp) {
        const dataUrl = await this._clipboardReader.getImage();
        if (dataUrl === null) {
            return null;
        }

        const {mediaType, data} = this._getDataUrlInfo(dataUrl);
        const extension = getFileExtensionFromImageMediaType(mediaType);
        if (extension === null) {
            throw new Error('Unknown media type for clipboard image');
        }

        const fileName = dataUrl === this._ankiClipboardImageDataUrlCache && this._ankiClipboardImageFilenameCache ?
            this._ankiClipboardImageFilenameCache :
            this._generateAnkiNoteMediaFileName('yomitan_clipboard_image', extension, timestamp);

        const storedFileName = await ankiConnect.storeMediaFile(fileName, data);

        if (storedFileName !== null) {
            this._ankiClipboardImageDataUrlCache = dataUrl;
            this._ankiClipboardImageFilenameCache = storedFileName;
        }

        return storedFileName;
    }

    /**
     * @param {AnkiConnect} ankiConnect
     * @param {number} timestamp
     * @param {import('api').InjectAnkiNoteMediaDictionaryMediaDetails[]} dictionaryMediaDetails
     * @returns {Promise<{results: import('api').InjectAnkiNoteDictionaryMediaResult[], errors: unknown[]}>}
     */
    async _injectAnkiNoteDictionaryMedia(ankiConnect, timestamp, dictionaryMediaDetails) {
        const targets = [];
        const detailsList = [];
        /** @type {Map<string, {dictionary: string, path: string, media: ?import('dictionary-database').MediaDataStringContent}>} */
        const detailsMap = new Map();
        for (const {dictionary, path} of dictionaryMediaDetails) {
            const target = {dictionary, path};
            const details = {dictionary, path, media: null};
            const key = JSON.stringify(target);
            targets.push(target);
            detailsList.push(details);
            detailsMap.set(key, details);
        }
        const mediaList = await this._getNormalizedDictionaryDatabaseMedia(targets);

        for (const media of mediaList) {
            const {dictionary, path} = media;
            const key = JSON.stringify({dictionary, path});
            const details = detailsMap.get(key);
            if (typeof details === 'undefined' || details.media !== null) { continue; }
            details.media = media;
        }

        const errors = [];
        /** @type {import('api').InjectAnkiNoteDictionaryMediaResult[]} */
        const results = [];
        for (let i = 0, ii = detailsList.length; i < ii; ++i) {
            const {dictionary, path, media} = detailsList[i];
            let fileName = null;
            if (media !== null) {
                const {content, mediaType} = media;
                const extension = getFileExtensionFromImageMediaType(mediaType);
                fileName = this._generateAnkiNoteMediaFileName(
                    `yomitan_dictionary_media_${i + 1}`,
                    extension !== null ? extension : '',
                    timestamp,
                );
                try {
                    fileName = await ankiConnect.storeMediaFile(fileName, content);
                } catch (e) {
                    errors.push(e);
                    fileName = null;
                }
            }
            results.push({dictionary, path, fileName});
        }

        return {results, errors};
    }

    /**
     * @param {unknown} error
     * @returns {?ExtensionError}
     */
    _getAudioDownloadError(error) {
        if (error instanceof ExtensionError && typeof error.data === 'object' && error.data !== null) {
            const {errors} = /** @type {import('core').SerializableObject} */ (error.data);
            if (Array.isArray(errors)) {
                for (const errorDetail of errors) {
                    if (!(errorDetail instanceof Error)) { continue; }
                    if (errorDetail.name === 'AbortError') {
                        return this._createAudioDownloadError('Audio download was cancelled due to an idle timeout', 'audio-download-idle-timeout', errors);
                    }
                    if (!(errorDetail instanceof ExtensionError)) { continue; }
                    const {data} = errorDetail;
                    if (!(typeof data === 'object' && data !== null)) { continue; }
                    const {details} = /** @type {import('core').SerializableObject} */ (data);
                    if (!(typeof details === 'object' && details !== null)) { continue; }
                    const error3 = /** @type {import('core').SerializableObject} */ (details).error;
                    if (typeof error3 !== 'string') { continue; }
                    switch (error3) {
                        case 'net::ERR_FAILED':
                            // This is potentially an error due to the extension not having enough URL privileges.
                            // The message logged to the console looks like this:
                            //  Access to fetch at '<URL>' from origin 'chrome-extension://<ID>' has been blocked by CORS policy: No 'Access-Control-Allow-Origin' header is present on the requested resource. If an opaque response serves your needs, set the request's mode to 'no-cors' to fetch the resource with CORS disabled.
                            return this._createAudioDownloadError('Audio download failed due to possible extension permissions error', 'audio-download-failed-permissions-error', errors);
                        case 'net::ERR_CERT_DATE_INVALID': // Chrome
                        case 'Peer’s Certificate has expired.': // Firefox
                            // This error occurs when a server certificate expires.
                            return this._createAudioDownloadError('Audio download failed due to an expired server certificate', 'audio-download-failed-expired-server-certificate', errors);
                    }
                }
            }
        }
        return null;
    }

    /**
     * @param {string} message
     * @param {?string} issueId
     * @param {?(Error[])} errors
     * @returns {ExtensionError}
     */
    _createAudioDownloadError(message, issueId, errors) {
        const error = new ExtensionError(message);
        const hasErrors = Array.isArray(errors);
        const hasIssueId = (typeof issueId === 'string');
        if (hasErrors || hasIssueId) {
            /** @type {{errors?: import('core').SerializedError[], referenceUrl?: string}} */
            const data = {};
            error.data = {};
            if (hasErrors) {
                // Errors need to be serialized since they are passed to other frames
                data.errors = errors.map((e) => ExtensionError.serialize(e));
            }
            if (hasIssueId) {
                data.referenceUrl = `/issues.html#${issueId}`;
            }
        }
        return error;
    }

    /**
     * @param {string} prefix
     * @param {string} extension
     * @param {number} timestamp
     * @returns {string}
     */
    _generateAnkiNoteMediaFileName(prefix, extension, timestamp) {
        let fileName = prefix;

        fileName += `_${this._ankNoteDateToString(new Date(timestamp))}`;
        fileName += extension;

        fileName = this._replaceInvalidFileNameCharacters(fileName);

        return fileName;
    }

    /**
     * @param {string} fileName
     * @returns {string}
     */
    _replaceInvalidFileNameCharacters(fileName) {
        // eslint-disable-next-line no-control-regex
        return fileName.replace(/[<>:"/\\|?*\u0000-\u001F]/g, '-');
    }

    /**
     * @param {Date} date
     * @returns {string}
     */
    _ankNoteDateToString(date) {
        const year = date.getUTCFullYear();
        const month = date.getUTCMonth().toString().padStart(2, '0');
        const day = date.getUTCDate().toString().padStart(2, '0');
        const hours = date.getUTCHours().toString().padStart(2, '0');
        const minutes = date.getUTCMinutes().toString().padStart(2, '0');
        const seconds = date.getUTCSeconds().toString().padStart(2, '0');
        const milliseconds = date.getUTCMilliseconds().toString().padStart(3, '0');
        return `${year}-${month}-${day}-${hours}-${minutes}-${seconds}-${milliseconds}`;
    }

    /**
     * @param {string} dataUrl
     * @returns {{mediaType: string, data: string}}
     * @throws {Error}
     */
    _getDataUrlInfo(dataUrl) {
        const match = /^data:([^,]*?)(;base64)?,/.exec(dataUrl);
        if (match === null) {
            throw new Error('Invalid data URL');
        }

        let mediaType = match[1];
        if (mediaType.length === 0) { mediaType = 'text/plain'; }

        let data = dataUrl.substring(match[0].length);
        if (typeof match[2] === 'undefined') { data = btoa(data); }

        return {mediaType, data};
    }

    /**
     * @param {import('backend').DatabaseUpdateType} type
     * @param {import('backend').DatabaseUpdateCause} cause
     */
    _triggerDatabaseUpdated(type, cause) {
        void this._translator.clearDatabaseCaches();
        this._sendMessageAllTabsIgnoreResponse({action: 'applicationDatabaseUpdated', params: {type, cause}});
    }

    /**
     * @param {string} source
     */
    async _saveOptions(source) {
        this._clearProfileConditionsSchemaCache();
        const options = this._getOptionsFull(false);
        await this._optionsUtil.save(options);
        this._applyOptions(source);
    }

    /**
     * Creates an options object for use with `Translator.findTerms`.
     * @param {import('translator').FindTermsMode} mode The display mode for the dictionary entries.
     * @param {import('api').FindTermsDetails} details Custom info for finding terms.
     * @param {import('settings').ProfileOptions} options The options.
     * @returns {import('translation').FindTermsOptions} An options object.
     */
    _getTranslatorFindTermsOptions(mode, details, options) {
        let {matchType, deinflect, primaryReading} = details;
        if (typeof matchType !== 'string') { matchType = /** @type {import('translation').FindTermsMatchType} */ ('exact'); }
        if (typeof deinflect !== 'boolean') { deinflect = true; }
        if (typeof primaryReading !== 'string') { primaryReading = ''; }
        const enabledDictionaryMap = this._getTranslatorEnabledDictionaryMap(options);
        const {
            general: {mainDictionary, sortFrequencyDictionary, sortFrequencyDictionaryOrder, language},
            scanning: {alphanumeric},
            translation: {
                textReplacements: textReplacementsOptions,
                searchResolution,
            },
        } = options;
        const textReplacements = this._getTranslatorTextReplacements(textReplacementsOptions);
        let excludeDictionaryDefinitions = null;
        if (mode === 'merge' && !enabledDictionaryMap.has(mainDictionary)) {
            enabledDictionaryMap.set(mainDictionary, {
                index: enabledDictionaryMap.size,
                alias: mainDictionary,
                allowSecondarySearches: false,
                partsOfSpeechFilter: true,
                useDeinflections: true,
            });
            excludeDictionaryDefinitions = new Set();
            excludeDictionaryDefinitions.add(mainDictionary);
        }
        return {
            matchType,
            deinflect,
            primaryReading,
            mainDictionary,
            sortFrequencyDictionary,
            sortFrequencyDictionaryOrder,
            removeNonJapaneseCharacters: !alphanumeric,
            searchResolution,
            textReplacements,
            enabledDictionaryMap,
            excludeDictionaryDefinitions,
            language,
        };
    }

    /**
     * Creates an options object for use with `Translator.findKanji`.
     * @param {import('settings').ProfileOptions} options The options.
     * @returns {import('translation').FindKanjiOptions} An options object.
     */
    _getTranslatorFindKanjiOptions(options) {
        const enabledDictionaryMap = this._getTranslatorEnabledDictionaryMap(options);
        return {
            enabledDictionaryMap,
            removeNonJapaneseCharacters: !options.scanning.alphanumeric,
        };
    }

    /**
     * @param {import('settings').ProfileOptions} options
     * @returns {Map<string, import('translation').FindTermDictionary>}
     */
    _getTranslatorEnabledDictionaryMap(options) {
        const enabledDictionaryMap = new Map();
        for (const dictionary of options.dictionaries) {
            if (!dictionary.enabled) { continue; }
            const {name, alias, allowSecondarySearches, partsOfSpeechFilter, useDeinflections} = dictionary;
            enabledDictionaryMap.set(name, {
                index: enabledDictionaryMap.size,
                alias,
                allowSecondarySearches,
                partsOfSpeechFilter,
                useDeinflections,
            });
        }
        return enabledDictionaryMap;
    }

    /**
     * @param {import('settings').TranslationTextReplacementOptions} textReplacementsOptions
     * @returns {(?(import('translation').FindTermsTextReplacement[]))[]}
     */
    _getTranslatorTextReplacements(textReplacementsOptions) {
        /** @type {(?(import('translation').FindTermsTextReplacement[]))[]} */
        const textReplacements = [];
        for (const group of textReplacementsOptions.groups) {
            /** @type {import('translation').FindTermsTextReplacement[]} */
            const textReplacementsEntries = [];
            for (const {pattern, ignoreCase, replacement} of group) {
                let patternRegExp;
                try {
                    patternRegExp = new RegExp(pattern, ignoreCase ? 'gi' : 'g');
                } catch (e) {
                    // Invalid pattern
                    continue;
                }
                textReplacementsEntries.push({pattern: patternRegExp, replacement});
            }
            if (textReplacementsEntries.length > 0) {
                textReplacements.push(textReplacementsEntries);
            }
        }
        if (textReplacements.length === 0 || textReplacementsOptions.searchOriginal) {
            textReplacements.unshift(null);
        }
        return textReplacements;
    }

    /**
     * @returns {Promise<void>}
     */
    async _openWelcomeGuidePageOnce() {
        const result = await chrome.storage.session.get(['openedWelcomePage']);
        if (!result.openedWelcomePage) {
            await Promise.all([
                this._openWelcomeGuidePage(),
                chrome.storage.session.set({openedWelcomePage: true}),
            ]);
        }
    }

    /**
     * @returns {Promise<void>}
     */
    async _openWelcomeGuidePage() {
        await this._createTab(chrome.runtime.getURL('/welcome.html'));
    }

    /**
     * @returns {Promise<void>}
     */
    async _openInfoPage() {
        await this._createTab(chrome.runtime.getURL('/info.html'));
    }

    /**
     * @param {import('backend').Mode} mode
     */
    async _openSettingsPage(mode) {
        const manifest = chrome.runtime.getManifest();
        const optionsUI = manifest.options_ui;
        if (typeof optionsUI === 'undefined') { throw new Error('Failed to find options_ui'); }
        const {page} = optionsUI;
        if (typeof page === 'undefined') { throw new Error('Failed to find options_ui.page'); }
        const url = chrome.runtime.getURL(page);
        switch (mode) {
            case 'existingOrNewTab':
                await /** @type {Promise<void>} */ (new Promise((resolve, reject) => {
                    chrome.runtime.openOptionsPage(() => {
                        const e = chrome.runtime.lastError;
                        if (e) {
                            reject(new Error(e.message));
                        } else {
                            resolve();
                        }
                    });
                }));
                break;
            case 'newTab':
                await this._createTab(url);
                break;
        }
    }

    /**
     * @param {string} url
     * @returns {Promise<chrome.tabs.Tab>}
     */
    _createTab(url) {
        return new Promise((resolve, reject) => {
            chrome.tabs.create({url}, (tab) => {
                const e = chrome.runtime.lastError;
                if (e) {
                    reject(new Error(e.message));
                } else {
                    resolve(tab);
                }
            });
        });
    }

    /**
     * @param {number} tabId
     * @returns {Promise<chrome.tabs.Tab>}
     */
    _getTabById(tabId) {
        return new Promise((resolve, reject) => {
            chrome.tabs.get(
                tabId,
                (result) => {
                    const e = chrome.runtime.lastError;
                    if (e) {
                        reject(new Error(e.message));
                    } else {
                        resolve(result);
                    }
                },
            );
        });
    }

    /**
     * @returns {Promise<void>}
     */
    async _checkPermissions() {
        this._permissions = await getAllPermissions();
        this._updateBadge();
    }

    /**
     * @returns {boolean}
     */
    _canObservePermissionsChanges() {
        return isObjectNotArray(chrome.permissions) && isObjectNotArray(chrome.permissions.onAdded) && isObjectNotArray(chrome.permissions.onRemoved);
    }

    /**
     * @param {import('settings').ProfileOptions} options
     * @returns {boolean}
     */
    _hasRequiredPermissionsForSettings(options) {
        if (!this._canObservePermissionsChanges()) { return true; }
        return this._permissions === null || hasRequiredPermissionsForOptions(this._permissions, options);
    }

    /**
     * Only request this permission for Firefox versions >= 77.
     * https://bugzilla.mozilla.org/show_bug.cgi?id=1630413
     * @returns {Promise<void>}
     */
    async _requestPersistentStorage() {
        try {
            if (await navigator.storage.persisted()) { return; }

            const {vendor, version} = await browser.runtime.getBrowserInfo();
            if (vendor !== 'Mozilla') { return; }

            const match = /^\d+/.exec(version);
            if (match === null) { return; }

            const versionNumber = Number.parseInt(match[0], 10);
            if (!(Number.isFinite(versionNumber) && versionNumber >= 77)) { return; }

            await navigator.storage.persist();
        } catch (e) {
            // NOP
        }
    }

    /**
     * @param {{path: string, dictionary: string}[]} targets
     * @returns {Promise<import('dictionary-database').MediaDataStringContent[]>}
     */
    async _getNormalizedDictionaryDatabaseMedia(targets) {
        const results = [];
        for (const item of await this._dictionaryDatabase.getMedia(targets)) {
            const {content, dictionary, height, mediaType, path, width} = item;
            const content2 = arrayBufferToBase64(content);
            results.push({content: content2, dictionary, height, mediaType, path, width});
        }
        return results;
    }

    /**
     * @param {unknown} mode
     * @param {import('backend').Mode} defaultValue
     * @returns {import('backend').Mode}
     */
    _normalizeOpenSettingsPageMode(mode, defaultValue) {
        switch (mode) {
            case 'existingOrNewTab':
            case 'newTab':
            case 'popup':
                return mode;
            default:
                return defaultValue;
        }
    }

    /**
     * @param {number} tabId
     * @param {number} frameId
     * @param {() => void} handler
     */
    _addApplicationReadyHandler(tabId, frameId, handler) {
        const key = `${tabId}:${frameId}`;
        let handlers = this._applicationReadyHandlers.get(key);
        if (typeof handlers === 'undefined') {
            handlers = [];
            this._applicationReadyHandlers.set(key, handlers);
        }
        handlers.push(handler);
    }

    /**
     * @param {number} tabId
     * @param {number} frameId
     * @param {() => void} handler
     * @returns {boolean}
     */
    _removeApplicationReadyHandler(tabId, frameId, handler) {
        const key = `${tabId}:${frameId}`;
        const handlers = this._applicationReadyHandlers.get(key);
        if (typeof handlers === 'undefined') { return false; }
        const index = handlers.indexOf(handler);
        if (index < 0) { return false; }
        handlers.splice(index, 1);
        if (handlers.length === 0) {
            this._applicationReadyHandlers.delete(key);
        }
        return true;
    }
}<|MERGE_RESOLUTION|>--- conflicted
+++ resolved
@@ -247,13 +247,9 @@
         chrome.runtime.onMessage.addListener(onMessage);
 
         // On Chrome, this is for receiving messages sent with navigator.serviceWorker, which has the benefit of being able to transfer objects, but doesn't accept callbacks
-<<<<<<< HEAD
         // TODO: Investigate if this is important.
         // (/** @type {ServiceWorkerGlobalScope & typeof globalThis} */ (globalThis)).addEventListener('message', this._onPmMessage.bind(this));
-=======
-        (/** @type {ServiceWorkerGlobalScope & typeof globalThis} */ (globalThis)).addEventListener('message', this._onPmMessage.bind(this));
-        (/** @type {ServiceWorkerGlobalScope & typeof globalThis} */ (globalThis)).addEventListener('messageerror', this._onPmMessageError.bind(this));
->>>>>>> 7c5bd9dd
+        // (/** @type {ServiceWorkerGlobalScope & typeof globalThis} */ (globalThis)).addEventListener('messageerror', this._onPmMessageError.bind(this));
 
         if (this._canObservePermissionsChanges()) {
             const onPermissionsChanged = this._onWebExtensionEventWrapper(this._onPermissionsChanged.bind(this));
@@ -303,7 +299,6 @@
             this._clipboardReader.browser = this._environment.getInfo().browser;
 
             // if this is Firefox and therefore not running in Service Worker, we need to use a SharedWorker to setup a MessageChannel to postMessage with the popup
-<<<<<<< HEAD
             // if (self.constructor.name === 'Window') {
             //     const sharedWorkerBridge = new SharedWorker(new URL('../comm/shared-worker-bridge.js', import.meta.url), {type: 'module'});
             //     sharedWorkerBridge.port.postMessage({action: 'registerBackendPort'});
@@ -311,21 +306,11 @@
             //         // connectToBackend2
             //         e.ports[0].onmessage = this._onPmMessage.bind(this);
             //     });
+            //     sharedWorkerBridge.port.addEventListener('messageerror', this._onPmMessageError.bind(this));
             //     sharedWorkerBridge.port.start();
             // }
             // Above commented out because we will always use Chrome
-=======
-            if (self.constructor.name === 'Window') {
-                const sharedWorkerBridge = new SharedWorker(new URL('../comm/shared-worker-bridge.js', import.meta.url), {type: 'module'});
-                sharedWorkerBridge.port.postMessage({action: 'registerBackendPort'});
-                sharedWorkerBridge.port.addEventListener('message', (/** @type {MessageEvent} */ e) => {
-                    // connectToBackend2
-                    e.ports[0].onmessage = this._onPmMessage.bind(this);
-                });
-                sharedWorkerBridge.port.addEventListener('messageerror', this._onPmMessageError.bind(this));
-                sharedWorkerBridge.port.start();
-            }
->>>>>>> 7c5bd9dd
+
             try {
                 await this._dictionaryDatabase.prepare();
             } catch (e) {
